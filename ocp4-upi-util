#!/bin/bash

# Copyright 2019-2020 Robert Krawitz/Red Hat
#
# Licensed under the Apache License, Version 2.0 (the "License");
# you may not use this file except in compliance with the License.
# You may obtain a copy of the License at
#
#     http://www.apache.org/licenses/LICENSE-2.0
#
# Unless required by applicable law or agreed to in writing, software
# distributed under the License is distributed on an "AS IS" BASIS,
# WITHOUT WARRANTIES OR CONDITIONS OF ANY KIND, either express or implied.
# See the License for the specific language governing permissions and
# limitations under the License.

declare config_file=${OCP4_CONFIG_FILE:-}
declare ocp4_pull_secret=${OCP4_PULL_SECRET:-$HOME/.docker/config.json}
declare ocp4_public_key=${OCP4_PUBLIC_KEY:-$HOME/.ssh/id_rsa.pub}
declare command=$0

if [[ -z "${KUBECONFIG:-}" ]] ; then
    echo "KUBECONFIG must be set (recommend $HOME/ocp4-upi-install-1/auth/kubeconfig)"
    exit 1
fi

# The following can be overridden in the config file if needed.
declare bootstrap_prefix=192.168.222
declare bootstrap_ipaddr
declare bootstrap_net
declare -i pxe_port=81
declare cluster_cidr=10.128.0.0/14
declare cluster_host_prefix=23
declare cluster_network_type=OpenShiftSDN
declare cluster_service_network=172.30.0.0/16
declare cluster_hyperthreading=Enabled
declare cluster_domain=test.myocp4.com
declare cluster_basedomain
declare cluster_name
declare cluster_network_bridge_name=baremetal
declare cluster_install_dir=${KUBECONFIG:+${KUBECONFIG/\/auth\/kubeconfig/}}
declare filesystem_json=
declare -i masters_schedulable=0
declare -i infra_count=0
declare -i master_as_infra=0
declare -r cachedir="$HOME/.cache/ocp4_upi_install"
declare bootstrap_mac=52:54:00:f9:8e:41
declare -a mgmt_masters=()
declare -a master_macs=()
declare -a worker_macs=()
declare -a mgmt_workers=()
declare -a exclude_ifs=()
declare public_interface=
declare bare_metal_interface=
declare -i do_install_kata=0
declare -i do_install_cnv=0
declare -i apply_kata_workaround=1
declare platform
declare installer_image=
declare client_image=
declare local_toolsdir=
declare install_device=install_device
declare -i install_retries=2	# Many bare metal nodes take a long time to POST
platform=$(uname -i)

# shellcheck disable=SC2155
declare -r command_help=$(cat <<'EOF'
    Commands:
        do_install <version>     Install a baremetal cluster using UPI
        install_cnv              Install sandboxed containers into cluster
        install_kata             Install sandboxed containers into cluster
        bootstrap_destroy        Destroy any (virtual) bootstrap node
        setup_dnsmasq            Set up dnsmasq/haproxy configuration
        setup_infra              Set up an infra node
     The following commands all use IPMI:
        reset_all                Reset all nodes
        reset_masters            Reset all master nodes
        reset_workers            Reset all worker nodes
        bios_all                 Boot all nodes into BIOS
        bios_masters             Boot master nodes into BIOS
        bios_workers             Boot worker nodes into BIOS
        bios_master <index>      Boot specified master (by index) into BIOS
        bios_worker <index>      Boot specified worker (by index) into BIOS
        pxe_all                  PXE boot all nodes
        pxe_masters              PXE all master nodes
        pxe_workers              PXE all worker nodes
        pxe_master <index>       PXE specified master (by index)
        pxe_worker <index>       PXE specified worker (by index)
        poweroff_all             Power off all nodes
        poweroff_masters         Power off all masters
        poweroff_workers         Power off all workers
        poweroff_master <index>  Power off specified master (by index)
        poweroff_worker <index>  Power off specified woerker (by index)
EOF
	)

declare -a simple_commands=()

function setup_commands() {
    local line
    while IFS= read -r line ; do
	if [[ $line = '        '* ]] ; then
	    line=${line/        /}
	    line=${line%% *}
	    simple_commands+=("$line")
	fi
    done <<< "$command_help"
}

function fatal() {
    echo "FATAL: $*" 1>&2
    exit 1
}

function doit() {
    echo "$*" 1>&2
    "$@"
}

function warn() {
    echo "Warning: $*" 1>&2
}

setup_commands

function usage() {
    cmdmsg=
    if [[ ${command##*/} = ocp4-upi-util ]] ; then
	cmdmsg=' command'
    fi
    cat 1>&2 <<EOF
Usage: $command -c <configfile> [options]$cmdmsg args...
    Options:
        -k public key      Public key file (default $ocp4_public_key)
        -p pull secret     Pull secret (default $ocp4_pull_secret)
        -i installdir      Install into specified directory
        -e var=val         Override setting from the config file
    The config file is bash syntax and is sourced by this installer.
    All nodes, including the bootstrap node on which this command is run,
    must have the same network topology.  There must be one public interface
    that is externally accessible (this is disabled on the master and worker
    nodes) and one interface on a shared (presumably fast) network that is
    isolated physically or virtually.  The latter is also known as the
    "bare metal interface".
    Non-array settings may be provided from the environment.
      Mandatory setttings:
        master_macs           Array of master MAC addresses (should be 1 or 3)
        mgmt_masters          Array of master management addresses (for IPMI)
        worker_macs           Array of worker MAC addresses
        mgmt_workers          Array of worker management addresses (for IPMI)
        public_interface      Name of external interface device on all nodes
        bare_metal_interface  Name of the bare metal interface
      Options:
        cluster_domain        Domain name of the cluster
                              (default test.myocp4.com)
        IPMI_USER             IPMI username (no default)
        IPMI_PASSWORD         IPMI password (no default)
        exclude_ifs           List of additional interfaces that should be
                              disabled on all nodes
        infra_count           Number of dedicated infrastructure nodes
                              (default 0)
        master_as_infra       Use the first master as an infrastructure node
                              (default 0).  This is in addition to any
                              explicit infra nodes.
        do_install_kata       Install OpenShift sandboxed containers
	apply_kata_workaround Apply 4.8 workaround for sandboxed containers
                              not adding additional CPUs correctly
        masters_schedulable   Allow user pods to be scheduled on master nodes
                              (default 0)
        bootstrap_mac         MAC address of bootstrap VM
                              (default 52:54:00:f9:8e:41)
        cluster_host_prefix   32 - desired bare metal network size (default 23)
<<<<<<< HEAD
	filesystem_json	      File containing code to modify the filesystem
			      layout
=======
        install_device        Device (without /dev) to install to (default sda)
        install_retries       Number of times to retry waiting for bootstrap
                              to complete; needed for bare metal nodes that
                              take a long time to boot.  Default 2 (90 minutes)
        client_image          Path to local client image .tgz to be used for oc
        installer_image       Path to local installer image .tgz
        loal_toolsdir         Location of client_image and installer_image.
                              Must match the version to be installed.
>>>>>>> 0a569ad5

$command_help
EOF
    exit
}
# shellcheck disable=SC2206
declare -a default_exclude_ifs=(${EXCLUDE_IFS:-})
declare pub_if=${PUB_IF:-}
declare ip_base=192.168.222
declare -i host_base=20
declare -i max_host_count=71

function do_setup_dnsmasq_help() {
    cat <<EOF
Usage: $0 [options] domain bootstrap_mac master0_mac [master_macs...] [workers_macs]
    Options:
        -e exclude    Exclude the specified interface (may repeat)
	-p pub_if     Use the specified interface as the public IF
        -N base       Use the specified base network (default $ip_base)
        -b host_base  Start hosts at the specified number (default $host_base)
        -n max_hosts  Allow the specified maximum number of hosts (default $max_host_count)
	-m masters    Specify the number of masters (default $master_count)
	-i infras     Specify the number of infra nodes (default $infra_count)
     At least $master_count MAC addrs must be specified

EOF
    exit 1
}

function generate_dnsmasq() {
    local -i master_count=$1; shift
    local -i worker_count=$1; shift
    local -i infra_count=$1; shift
    cat <<EOF
listen-address=${ip_base}.${prov_host}
bind-interfaces
strict-order
local=/${ocp4_domain}/
domain=${ocp4_domain}
expand-hosts
#except-interface=lo
#except-interface=virbr0
EOF
    for int in "$pub_if" "${exclude_list[@]}" ; do
	echo "#except-interface=$int"
    done
    cat <<EOF
#interface=baremetal
#dhcp-range=${ip_base}.${host_base},${ip_base}.${host_max}
dhcp-range=192.168.222.0,static
dhcp-ignore=tag:!known
dhcp-no-override
dhcp-authoritative
dhcp-lease-max=41
dhcp-host=${bootstrap_mac},${ip_base}.${bootstrap_host},bootstrap
EOF
    for i in $(seq 0 "$((master_count - 1))") ; do
	printf "dhcp-host=%s,${ip_base}.%d,master-%d\n" "$1" $((master_base+i)) "$i"
	shift
    done
    i=0
    for i in $(seq 0 "$((infra_count - 1))") ; do
	printf "dhcp-host=%s,${ip_base}.%d,infra-%d\n" "$1" $((infra_base+i)) "$i"
	shift
    done
    i=0
    for arg in "$@" ; do
	printf "dhcp-host=%s,${ip_base}.%d,worker-%d\n" "$arg" $((worker_base+i)) "$i"
	i=$((i+1))
    done
    tftproot=/var/lib/tftpboot
    if [[ $platform = aarch64 ]] ; then
	bootfile=BOOTAA64.EFI
    else
	bootfile=lpxelinux.0
    fi
    cat <<EOF
enable-tftp
tftp-root=$tftproot
dhcp-boot=$bootfile
address=/api.${ocp4_domain}/${ip_base}.${prov_host}
address=/api-int.${ocp4_domain}/${ip_base}.${prov_host}
address=/.apps.${ocp4_domain}/${ip_base}.${prov_host}
EOF

    for i in $(seq 0 "$((master_count - 1))") ; do
	cat <<EOF
address=/etcd-${i}.${ocp4_domain}/${ip_base}.$((master_base+i))
srv-host=_etcd-server-ssl._tcp.${ocp4_domain},etcd-${i}.${ocp4_domain}.,2380,0,10
EOF
    done
}

function generate_service() {
    local name=$1
    local -i port=$2
    local -i master_count=$3
    local -i worker_count=$4
    local -i infra_count=$5
    local -i i
    case "$name" in
	master)
	    cat <<EOF
    server           bootstrap ${ip_base}.$((bootstrap_host)):${port} check
EOF
	    for i in $(seq 0 "$((master_count - 1))") ; do
		cat <<EOF
    server           master-${i} ${ip_base}.$((master_base+i)):${port} check
EOF
	    done
	    ;;
	worker)
	    for i in $(seq 0 "$((infra_count - 1))") ; do
		cat <<EOF
    server           infra-${i} ${ip_base}.$((infra_base+i)):${port} check
EOF
	    done
	    for i in $(seq 0 "$((worker_count - 1))") ; do
		cat <<EOF
    server           worker-${i} ${ip_base}.$((worker_base+i)):${port} check
EOF
	    done
	    ;;
	*)
	    echo "Unknown node type $name" 1>&2
	    exit 1
	    ;;
    esac
}

function generate_haproxy_1() {
    local -i master_count=$1; shift
    local -i worker_count=$1; shift
    local -i infra_count=$1; shift
    local LINE
    while IFS= read -r 'LINE' ; do
	if [[ $LINE = '# --- BEGIN OCP4-UPI ---' ]] ; then
	    break
	fi
	echo "$LINE"
    done < /etc/haproxy/haproxy.cfg
    cat <<EOF
# --- BEGIN OCP4-UPI ---
#-----------------
# OCP4-UPI CONFIG
#-----------------
frontend kapi
    mode             tcp
    bind             *:6443
    default_backend  kapi

frontend mc
    mode             tcp
    bind             *:22623
    default_backend  mc

frontend https
    mode             tcp
    bind             *:443
    default_backend  https

frontend http
    mode             http
    bind             *:80
    default_backend  http

backend kapi
    mode             tcp
    balance          roundrobin
$(generate_service master 6443 "$master_count" "$worker_count" "$infra_count")

backend mc
    mode             tcp
    balance          roundrobin
$(generate_service master 22623 "$master_count" "$worker_count" "$infra_count")

backend https
    mode             tcp
    balance          roundrobin
$(generate_service worker 443  "$master_count" "$worker_count" "$infra_count")

backend http
    mode             http
    balance          roundrobin
$(generate_service worker 80 "$master_count" "$worker_count" "$infra_count")
EOF
}

function generate_haproxy() {
    local output
    output="$(generate_haproxy_1 "$@")"
    echo "$output"
}

function _setup_dnsmasq() {
    local -i master_count=3
    local -i infra_count=0
    local -i worker_count=0
    local -a exclude_list=()
    OPTIND=0
    while getopts "e:p:N:b:n:m:i:" opt "$@"; do
	case "$opt" in
	    e) exclude_list+=("$OPTARG") ;;
	    p) pub_if=$OPTARG            ;;
	    N) ip_base=$OPTARG           ;;
	    b) host_base=$OPTARG         ;;
	    n) max_host_count=$OPTARG    ;;
	    m) master_count=$OPTARG      ;;
	    i) infra_count=$OPTARG       ;;
	    *) do_setup_dnsmasq_help     ;;
	esac
    done

    (( ${#exclude_list[@]} )) || exclude_list=("${default_exclude_ifs[@]}")

    shift $((OPTIND-1))

    local ocp4_domain=$1
    shift

    [[ -z "$pub_if" ]] && fatal "pub_if must be set to the public IP address on this node"
    (( $# < master_count + infra_count + 1 )) && do_setup_dnsmasq_help
    [[ -f /etc/dnsmasq.conf ]] || fatal "dnsmasq does not appear to be installed; please install!"
    [[ -n "$ocp4_domain" ]] || fatal "domain must be specified"

    badaddr=0

    for addr in "$@" ; do
	if [[ ! $addr =~ ([0-9a-f]{2}:){5}[0-9a-f]{2} ]] ; then
	    echo "$addr is not a valid MAC"
	    badaddr=1
	fi
    done

    (( badaddr )) && exit 1
    local bootstrap_mac=$1
    shift

    [[ -d /etc/dnsmasq.d ]] && mkdir -p /etc/dnsmasq.d

    if grep -q '^conf-dir=.*/etc/dnsmasq.d' /etc/dnsmasq.conf ; then
	:
    else
	echo 'conf-dir=/etc/dnsmasq.d' >> /etc/dnsmasq.conf
    fi

    local prov_host=1
    host_max=$((host_base+max_host_count-1))
    bootstrap_host=$((host_base+max_host_count-1))
    master_base=$((host_base+0))
    infra_base=$((host_base+5))
    worker_base=$((master_base+10))
    worker_count=$(($# - master_count - infra_count))

    generate_dnsmasq "$master_count" "$worker_count" "$infra_count" "$@" > /etc/dnsmasq.d/ocp &&
	generate_haproxy "$master_count" "$worker_count" "$infra_count" "$@" > /etc/haproxy/haproxy.cfg.new &&
	mv -f /etc/haproxy/haproxy.cfg.new /etc/haproxy/haproxy.cfg &&
	rm -f /var/lib/dnsmasq/dnsmasq.leases &&
	systemctl restart dnsmasq haproxy
}

function generate_install_config() {
    cat <<EOF
apiVersion: v1
baseDomain: ${cluster_basedomain}
compute:
- hyperthreading: ${cluster_hyperthreading}
  name: worker
  replicas: 0
controlPlane:
  hyperthreading: ${cluster_hyperthreading}
  name: master
  replicas: ${#master_macs[@]}
metadata:
  name: ${cluster_name}
networking:
  clusterNetwork:
  - cidr: ${cluster_cidr}
    hostPrefix: ${cluster_host_prefix}
  networkType: ${cluster_network_type}
  serviceNetwork:
  - ${cluster_service_network}
platform:
  none: {}
pullSecret: '$(jq -c . < "$ocp4_pull_secret")'
sshKey: '$(head -1 "$ocp4_public_key")'
EOF
}

function generate_ocp4_upi_net() {
    cat <<EOF
<network>
  <name>ocp4-upi</name>
  <forward mode='bridge'/>
  <bridge name='${cluster_network_bridge_name}' />
</network>
EOF
}

function generate_pxelinux_cfg() {
    local node_type=${1:-master}
    local installdev
    if [[ $node_type = bootstrap ]] ; then
	installdev=sda
    else
	installdev=$install_device
    fi
    shift
    cat <<EOF
DEFAULT pxeboot
TIMEOUT 20
PROMPT 0
LABEL pxeboot
    KERNEL http://${bootstrap_ipaddr}:${pxe_port}/ocp4-upi/rhcos-installer-kernel
    APPEND rdblacklist=megaraid_sas ip=dhcp rd.neednet=1 initrd=http://${bootstrap_ipaddr}:${pxe_port}/ocp4-upi/rhcos-installer-initramfs.img console=tty0 console=ttyS0 coreos.inst=yes coreos.inst.install_dev=/dev/${installdev} coreos.inst.image_url=http://${bootstrap_ipaddr}:${pxe_port}/ocp4-upi/rhcos-metal-bios.raw.gz coreos.inst.ignition_url=http://${bootstrap_ipaddr}:${pxe_port}/ocp4-upi/${node_type}.ign $*
    SYSAPPEND 2
EOF
}

function generate_grub_cfg() {
    local node_type=${1:-master}
    local installdev
    if [[ $node_type = bootstrap ]] ; then
	installdev=sda
    else
	installdev=$install_device
    fi
    shift
    cat <<EOF
set timeout=10
menuentry 'Install CoreOS' {
  linux rhcos-installer-kernel rdblacklist=megaraid_sas ip=dhcp coreos.inst.install_dev=/dev/${installdev} nomodeset rd.neednet=1 coreos.inst=yes coreos.inst.image_url=http://${bootstrap_ipaddr}:${pxe_port}/ocp4-upi/rhcos-metal-bios.raw.gz coreos.inst.ignition_url=http://${bootstrap_ipaddr}:${pxe_port}/ocp4-upi/${node_type}.ign $*
  initrd rhcos-installer-initramfs.img
}
EOF
}

function setup_tftpboot() {
    local ntype=${1:-master}
    shift 1
    local -a macs=()
    while [[ "$*" ]] ; do
	local arg=$1
	shift
	if [[ $arg = '--' ]] ; then break; fi
	macs+=("$arg")
    done
    local m
    if [[ $platform = aarch64 ]] ; then
	for m in "${macs[@]}" ; do
	    local file="/var/lib/tftpboot/grub.cfg-01-${m//:/-}"
	    echo "Configuring $m as $ntype: $file"
	    generate_grub_cfg "$ntype" "$@" > "$file"
	done
	cp /boot/efi/EFI/BOOT/BOOTAA64.EFI /var/lib/tftpboot
	cp /boot/efi/EFI/redhat/grubaa64.efi /var/lib/tftpboot
	chmod 644 /var/lib/tftpboot/BOOTAA64.EFI /var/lib/tftpboot/grubaa64.efi
	chmod 644 "$tftproot/$bootfile" "$tftproot/grubaa64.efi"
    else
	for m in "${macs[@]}" ; do
	    local file="/var/lib/tftpboot/pxelinux.cfg/01-${m//:/-}"
	    echo "Configuring $m as $ntype: $file"
	    generate_pxelinux_cfg "$ntype" "$@" > "$file"
	done
	cp -p /tftpboot/lpxelinux.0 /var/lib/tftpboot
	cp -p /tftpboot/ldlinux.c32 /var/lib/tftpboot
    fi
}

function setup_bm_if() {
    ip addr show dev "${cluster_network_bridge_name}" >/dev/null 2>&1 && return
    [[ -n "$bare_metal_interface" ]] || {
	fatal "No bare metal interface defined in bare_metal_interface"
    }
    nmcli con down "$bare_metal_interface"
    nmcli con del "$bare_metal_interface"
    nmcli con add type bridge ifname "${cluster_network_bridge_name}" con-name "${cluster_network_bridge_name}" ipv4.method manual ipv4.addr "${bootstrap_ipaddr}"/24 ipv4.dns "${bootstrap_ipaddr}" ipv4.dns-priority 10 autoconnect yes bridge.stp no
    nmcli con add type bridge-slave autoconnect yes con-name "$bare_metal_interface" ifname "$bare_metal_interface" master "${cluster_network_bridge_name}"
    nmcli con reload "$bare_metal_interface"
    nmcli con reload "${cluster_network_bridge_name}"
    nmcli con up "${cluster_network_bridge_name}"
    nmcli con up "$bare_metal_interface"
}

function setup_virt_net() {
    if ! virsh net-info ocp4-upi >/dev/null 2>&1 ; then
	tnetfile=$(mktemp net-ocp4-upi.XXXXXXXX)
	cat > "$tnetfile" <<\EOF
<network>
  <name>ocp4-upi</name>
  <forward mode='bridge'/>
  <bridge name='baremetal'/>
</network>
EOF
	virsh net-define "$tnetfile"
	rm -f "$tnetfile"
	virsh net-start ocp4-upi
	virsh net-autostart ocp4-upi
    fi
}

function setup_iptables() {
    # shellcheck disable=SC2155
    local now=$(date)
    echo "*** Disabling firewall"
    systemctl stop firewalld
    systemctl disable firewalld
    cat > /etc/sysconfig/iptables <<EOF
# Generated by iptables-save v1.8.4 on ${now}
*filter
:INPUT ACCEPT [0:0]
:FORWARD ACCEPT [0:0]
:OUTPUT ACCEPT [0:0]
COMMIT
# Completed on ${now}
# Generated by iptables-save ${now}
*nat
:PREROUTING ACCEPT [0:0]
:INPUT ACCEPT [0:0]
:POSTROUTING ACCEPT [0:0]
:OUTPUT ACCEPT [0:0]
-A POSTROUTING -s 192.168.222.0/24 -d 224.0.0.0/24 -j RETURN
-A POSTROUTING -s 192.168.222.0/24 -d 255.255.255.255/32 -j RETURN
-A POSTROUTING -s 192.168.222.0/24 ! -d 192.168.222.0/24 -p tcp -j MASQUERADE --to-ports 1024-65535
-A POSTROUTING -s 192.168.222.0/24 ! -d 192.168.222.0/24 -p udp -j MASQUERADE --to-ports 1024-65535
-A POSTROUTING -s 192.168.222.0/24 ! -d 192.168.222.0/24 -j MASQUERADE
-A POSTROUTING -s 192.168.222.0/24 ! -d 192.168.222.0/24 -o enp2s0f0 -j MASQUERADE
COMMIT
# Completed on ${now}
# Generated by iptables-save v1.8.4 on ${now}
*mangle
:PREROUTING ACCEPT [0:0]
:INPUT ACCEPT [0:0]
:FORWARD ACCEPT [0:0]
:OUTPUT ACCEPT [0:0]
:POSTROUTING ACCEPT [0:0]
-A POSTROUTING -o virbr0 -p udp -m udp --dport 68 -j CHECKSUM --checksum-fill
COMMIT
# Completed on ${now}
EOF
    iptables-restore < /etc/sysconfig/iptables
}

function check_packages() {
    dnf -y groupinstall 'Virtualization Host' || yum module install virt
    local -a required_rpms=()
    local rpm
    if [[ $platform = aarch64 ]] ; then
	platform_packages=(shim-aa64 grub2-efi-aa64)
    else
	platform_packages=()
    fi
    for rpm in wget virt-install jq podman git python3-pyyaml qemu-kvm virt-manager virt-viewer xorg-x11-xauth xinetd syslinux-tftpboot haproxy httpd perl perl-JSON ipmitool python3-magic "${platform_packages[@]}" ; do
	rpm --quiet -q "$rpm" || required_rpms+=("$rpm")
    done
    if [[ -n "${!required_rpms[*]}" ]] ; then
	echo "Installing ${required_rpms[*]}"
	dnf -y install "${required_rpms[@]}"
    fi
    systemctl enable libvirtd
    systemctl start libvirtd
}

function pre_setup() {
    cd ~
    [[ -d "$cachedir" ]] || mkdir -p "$cachedir"
    setenforce 0 || true
    grep -q SELINUX=disabled /etc/selinux/config || sed -i s/^SELINUX=.*/SELINUX=disabled/ /etc/selinux/config
    check_packages
    sed -i s/Listen\ 80/Listen\ ${pxe_port}/ /etc/httpd/conf/httpd.conf
    [[ -f "$ocp4_public_key" ]] || ssh-keygen -t rsa -b 4096 -f "${ocp4_public_key%.pub}" -N "" -q
    setup_bm_if
    setup_iptables
    local bootstrap_ipaddr_quoted=${bootstrap_ipaddr//./\\.}
    grep -q "nameserver *${bootstrap_ipaddr_quoted}" /etc/resolv.conf ||
	sed -i "/^search/a nameserver\ ${bootstrap_ipaddr}" /etc/resolv.conf
}

function get_key() {
    local data="$1"
    shift
    local key
    for key in "$@" ; do
	# shellcheck disable=SC2155
	local answer="$(jq -r "($key)" <<< "$data")"
	if [[ -n "$answer" && $answer != 'null' ]] ; then
	    echo "$answer"
	    return
	fi
    done
}

function try_to_download() {
    local -a registry_hosts=(openshift-release.apps.ci.l2s4.p1.openshiftapps.com openshift-release-artifacts.apps.ci.l2s4.p1.openshiftapps.com)
    local target=$1; shift
    local host
    for host in "${registry_hosts[@]}" ; do
	wget -P "$cachedir" "$@" "https://${host}/${target}" && return 0
    done
    return 1
}

function fetch_tools_if_needed() {
    local client_filename=openshift-client-linux-${VERSION}.tar.gz
    local installer_filename=openshift-install-linux-${VERSION}.tar.gz
    if [[ -d "$local_toolsdir" ]] ; then
	if [[ -z "$installer_image" ]] ; then
	    installer_image="${local_toolsdir}/$installer_filename"
	fi
	if [[ -z "$client_image" ]] ; then
	    client_image="${local_toolsdir}/$client_filename"
	fi
    fi
    if [[ -n "$installer_image" && -f "$installer_image" ]] ; then
	cp -p "$installer_image" "$cachedir/$installer_filename"
    fi
    if [[ -n "$client_image" && -f "$client_image" ]] ; then
	cp -p "$client_image" "$cachedir/$client_filename"
    fi
    if [[ -f "$cachedir/$client_filename" &&
	      -f "$cachedir/$installer_filename" ]] ; then
	return 0
    elif [[ -n "$(type -p oc)" ]] && (cd "$cachedir" && oc adm release extract --tools "$VERSION") ; then
	return 0
    else
	[[ -f "$cachedir/$client_filename" ]] || try_to_download "${VERSION}/$client_filename" -nv -N || {
		echo "Can't download client for $VERSION"
		return 1
	    }
	[[ -f "$cachedir/$installer_filename" ]] || try_to_download "${VERSION}/$installer_filename" -nv -N || {
		echo "Can't download installer for $VERSION"
		return 1
	    }
    fi
}

function setup_dnsmasq() {
    echo '*** Configuring dnsmasq'
    # We need "-e" prepended as a separate argument for each member
    # shellcheck disable=SC2068
    _setup_dnsmasq -m "${#master_macs[@]}" -i "$infra_count" -p "$public_interface" ${exclude_ifs[@]/#/-e } "$cluster_domain" "${bootstrap_mac}" "${master_macs[@]}" "${worker_macs[@]}"
}

function setup_install_1() {
    [[ -n "$1" ]] && VERSION=$1
    if [[ -z "$VERSION" ]] ; then
	fatal "VERSION is not set!"
    fi
    cd "$HOME"
    pre_setup
    [[ $VERSION =~ ([0-9]\.[0-9]+).* ]] && export RELEASE=${BASH_REMATCH[1]}
    [[ -d "$cluster_install_dir" ]] && rm -rf "$cluster_install_dir"
    mkdir "$cluster_install_dir"
    setup_dnsmasq
    setup_virt_net
    fetch_tools_if_needed || return 1
    cd "$cluster_install_dir"
    if [[ ! -f "$cluster_install_dir/filetranspile" ]] ; then
	wget -q -P "$cluster_install_dir" https://raw.githubusercontent.com/ashcrow/filetranspiler/1.1.3/filetranspile
	chmod +x "$cluster_install_dir/filetranspile"
    fi
    set +x
    tar -C "$cluster_install_dir" -xzf "$cachedir/openshift-client-linux-${VERSION}.tar.gz"
    tar -C "$cluster_install_dir" -xzf "$cachedir/openshift-install-linux-${VERSION}.tar.gz"
    PATH="${cluster_install_dir}:$PATH"
    local -A paths
    local -A fn
    local baseURI

    # Should we even use this at all?
    local installerURL="https://raw.githubusercontent.com/openshift/installer/release-$RELEASE/data/data/rhcos.json"
    echo "Trying to fetch installer data from $installerURL"
    if curl -f -s "$installerURL" ; then
	local installer_data
	installer_data="$(curl -s -S "$installerURL")"
	baseURI=$(get_key "$installer_data" .baseURI)
	paths[bios]=$(get_key "$installer_data" .images.metal.path)
	paths[kernel]=$(get_key "$installer_data" .images.kernel.path '.images."live-kernel".path')
	paths[initramfs]=$(get_key "$installer_data" .images.initramfs.path '.images."live-initramfs".path')
	paths[rootfs]=$(get_key "$installer_data" '.images."live-rootfs".path')
    else
	baseURI=https://mirror.openshift.com/pub/openshift-v4/${platform}/dependencies/rhcos/$RELEASE/latest
	echo "Using fallback $baseURI"
	paths[bios]=rhcos-metal."${platform}".raw.gz
	paths[kernel]=rhcos-live-kernel-"${platform}"
	paths[initramfs]=rhcos-live-initramfs."${platform}".img
	paths[rootfs]=rhcos-live-rootfs."${platform}".img
    fi

    fn[bios]="rhcos-metal-bios.raw.gz"
    fn[kernel]="rhcos-installer-kernel"
    fn[initramfs]="rhcos-installer-initramfs.img"
    fn[rootfs]="rhcos-installer-rootfs"

    if [[ -d /var/www/html/ocp4-upi ]] ; then
	rm -f /var/www/html/ocp4-upi/bootstrap.ign \
	   /var/www/html/ocp4-upi/master.ign \
	   /var/www/html/ocp4-upi/worker.ign
    else
	mkdir /var/www/html/ocp4-upi
    fi

    for f in "${!fn[@]}" ; do
	rm -f "/var/www/html/ocp4-upi/${fn[$f]}" "/var/lib/tftpboot/${fn[$f]}"
	if [[ -n "${paths[$f]:-}" ]] ; then
	    dest="/var/www/html/ocp4-upi/${paths[$f]}"
	    if [[ ! -f "/var/www/html/ocp4-upi/${paths[$f]}" ]] ; then
		if doit wget -nv -O "${dest}.tmp" "$baseURI/${paths[$f]}" ; then
		    mv "${dest}.tmp" "$dest"
		else
		    fatal "Cannot download $baseURI/${paths[$f]}"
		fi
	    fi
	    ln -s "$dest" "/var/www/html/ocp4-upi/${fn[$f]}"
	    cp -p "$dest" "/var/lib/tftpboot/${fn[$f]}"
	fi
    done
    systemctl restart httpd
    mkdir -p lab/etc/sysconfig/network-scripts/
    for pubif in "$public_interface" "${exclude_ifs[@]}" ; do
	cat << EOF > "lab/etc/sysconfig/network-scripts/ifcfg-$pubif"
DEVICE=$pubif
BOOTPROTO=none
ONBOOT=no
EOF
    done
    generate_install_config > "$cluster_install_dir/install-config.yaml"
    cp -p "$cluster_install_dir/install-config.yaml" "$cluster_install_dir/install-config-save.yaml"
    ./openshift-install create manifests
    if (( !masters_schedulable && ${#mgmt_workers[@]} > 0 )) ; then
	sed -i '/mastersSchedulable/s/true/false/' manifests/cluster-scheduler-02-config.yml
    else
	sed -i '/mastersSchedulable/s/false/true/' manifests/cluster-scheduler-02-config.yml
    fi
    ./openshift-install create ignition-configs
    for i in master worker; do
	cp -p "${i}.ign" "${i}.ign.orig"
	filetranspile -i "${i}.ign.orig" -f ./lab -o "${i}.ign"
    done
    if [[ -n "$filesystem_json" ]] ; then
	if [[ -r "$filesystem_json" && -f "$filesystem_json" ]] ; then
	    jq -c . < "$filesystem_json" >/dev/null 2>&1 || fatal "Cannot parse filesystem JSON in $filesystem_json"
	    jq -c .storage < "$filesystem_json" >/dev/null 2>&1 || fatal "Cannot find storage JSON in $filesystem_json"
	    jq -c .systemd < "$filesystem_json" >/dev/null 2>&1 || fatal "Cannot find systemd JSON in $filesystem_json"
	    for i in master worker; do
		jq -c ".systemd? += $(jq .systemd < "$filesystem_json") | .storage? += $(jq .storage < "$filesystem_json")" < "${i}.ign" > "${i}.ign.tmp" && mv -f "${i}.ign.tmp" "${i}.ign"
	    done
	else
	    fatal "Cannot read $filesystem_json"
	fi
    fi
    for i in master worker bootstrap ; do
	cp "$cluster_install_dir/$i.ign" /var/www/html/ocp4-upi
	chmod 644 /var/www/html/ocp4-upi/"$i.ign"
    done
    if [[ $platform = aarch64 ]] ; then
	for m in "${master_macs[@]}" "${worker_macs[@]}" ; do
	    m=${m//:/-}
	    rm -f "/var/lib/tftpboot/grub.cfg-01-$m"
	done
    else
	mkdir -p /var/lib/tftpboot/pxelinux.cfg
	for m in "${master_macs[@]}" "${worker_macs[@]}" ; do
	    m=${m//:/-}
	    rm -f "/var/lib/tftpboot/pxelinux.cfg/01-$m"
	done
    fi
    rootfs_arg=${paths[rootfs]:+"coreos.inst.insecure coreos.live.rootfs_url=http://${bootstrap_ipaddr}:${pxe_port}/ocp4-upi/rhcos-installer-rootfs"}
    setup_tftpboot master "${master_macs[@]}" -- "$rootfs_arg"
    setup_tftpboot worker "${worker_macs[@]}" -- "$rootfs_arg"
    setup_tftpboot bootstrap "$bootstrap_mac" -- "$rootfs_arg"
    # Clear out old known_hosts entries so ssh doesn't choke on host
    # identification changing.
    sed -i -E -e '/^((master-|worker|infra-)[[:digit:]]+|bootstrap)[, ]/d' ~/.ssh/known_hosts
}

function ipmi_cmd() {
    echo -n "$1: "
    ipmitool ${IPMI_USER:+-U "$IPMI_USER"} ${IPMI_PASSWORD:+-P "$IPMI_PASSWORD"} -H "$@"
}

function ipmi_master() {
    m="$1"
    shift
    if [[ -n "${mgmt_masters[$m]}" ]] ; then
	ipmi_cmd "${mgmt_masters[$m]}" "$@"
    fi
}

function ipmi_worker() {
    m="$1"
    shift
    if [[ -n "${mgmt_workers[$m]}" ]] ; then
	ipmi_cmd "${mgmt_workers[$m]}" "$@"
    fi
}

function ipmi_masters() {
    for node in "${mgmt_masters[@]}" ; do
	ipmi_cmd "$node" "$@"
    done
}

function ipmi_workers() {
    for node in "${mgmt_workers[@]}" ; do
	ipmi_cmd "$node" "$@"
    done
}

function ipmi_all() {
    ipmi_masters "$@"
    ipmi_workers "$@"
}

function pxe_master() {
    for h in "$@" ; do
	ipmi_master "$h" chassis bootdev pxe
	ipmi_master "$h" chassis power on
	ipmi_master "$h" chassis power reset
    done
}

function pxe_worker() {
    for h in "$@" ; do
	ipmi_worker "$h" chassis bootdev pxe
	ipmi_worker "$h" chassis power on
	ipmi_worker "$h" chassis power reset
    done
}

function pxe_all() {
    pxe_masters
    pxe_workers
}

function bios_worker() {
    for h in "$@" ; do
	ipmi_worker "$h" chassis bootdev bios
	ipmi_worker "$h" chassis power on
	ipmi_worker "$h" chassis power reset
    done
}

function bios_master() {
    for h in "$@" ; do
	ipmi_master "$h" chassis bootdev bios
	ipmi_master "$h" chassis power on
	ipmi_master "$h" chassis power reset
    done
}

function bios_masters() {
    ipmi_masters chassis bootdev bios
    ipmi_masters chassis power on
    ipmi_masters chassis power reset
}

function bios_workers() {
    ipmi_workers chassis bootdev bios
    ipmi_workers chassis power on
    ipmi_workers chassis power reset
}

function bios_all() {
    bios_masters
    bios_workers
}

function reset_masters() {
    ipmi_masters chassis power on
    ipmi_masters chassis power reset
}

function reset_workers() {
    ipmi_workers chassis power on
    ipmi_workers chassis power reset
}

function reset_all() {
    reset_masters
    reset_workers
}

### The following service routines will need to be ported to support virtual nodes:

function poweroff_all() {
    ipmi_all chassis power off
}

function pxe_masters() {
    ipmi_masters chassis bootdev pxe
    ipmi_masters chassis power on
    ipmi_masters chassis power reset
}

function pxe_workers() {
    ipmi_workers chassis bootdev pxe
    ipmi_workers chassis power on
    ipmi_workers chassis power reset
}

function setup_install() {
    (setup_install_1 "$@")
}

### End of service routines

function bootstrap_destroy() {
    echo "Please ignore any errors below this line."
    echo "========================================="
    virsh destroy ocp4-upi-bootstrap || echo "(ignoring)"
    virsh undefine --nvram ocp4-upi-bootstrap || echo "(ignoring)"
    virsh vol-delete --pool default ocp4-upi-bootstrap.qcow2 || echo "(ignoring)"
    echo "========================================="
    echo "Please ignore any errors above this line."
}

function bootstrap_install() {
    bootstrap_destroy
    if [[ $platform = aarch64 ]] ; then
	doit virt-install -n ocp4-upi-bootstrap --pxe --os-type=Linux --os-variant=rhel8.1 --cpu=host-passthrough --ram=8192 --vcpus=4 --network network=ocp4-upi,mac="$bootstrap_mac" --disk size=120,bus=scsi,sparse=yes --check disk_size=off --noautoconsole --wait -1 </dev/null
    else
	doit virt-install -n ocp4-upi-bootstrap --pxe --os-type=Linux --os-variant=rhel8.1 --cpu=host-passthrough --ram=8192 --vcpus=4 --network network=ocp4-upi,mac="$bootstrap_mac" --disk size=120,bus=scsi,sparse=yes --check disk_size=off --noautoconsole --wait -1 </dev/null
    fi
}

function _master_install() {
    cd "$cluster_install_dir"
    while ((install_retries-- >= 0)) ; do
	if ./openshift-install wait-for bootstrap-complete ; then
	    return 0
	fi
	echo "**** Installer failed, retrying $install_retries time(s)"
    done
    echo "***** Wait for bootstrap complete failed!" 1>&2
    return 1
}

function master_install() {
    (_master_install)
}

function approve_csrs() {
    oc get csr -ojson | jq -r '.items[] | select(.status == {}) | .metadata.name'| xargs --no-run-if-empty oc adm certificate approve
}

function get_infra_nodes() {
    if ((master_as_infra)) ; then
	oc get node --no-headers -oname |grep 'node/master'
    else
	oc get node --no-headers -oname |grep 'node/infra'
    fi
}

function make_infra_config() {
    local item
    for item in "$@" ; do
	cat <<EOF
    ${item}:
      tolerations:
      - key: "node-role.kubernetes.io/master"
        operator: "Exists"
        effect: "NoSchedule"
      nodeSelector:
        node-role.kubernetes.io/infra: ""
EOF
    done
}

function generate_infra() {
    cat <<EOF
apiVersion: v1
kind: ConfigMap
metadata:
  name: cluster-monitoring-config
  namespace: openshift-monitoring
data:
  config.yaml: |+
$(make_infra_config alertmanagerMain prometheusK8s prometheusOperator grafana k8sPrometheusAdapter kubeStateMetrics telemeterClient openshiftStateMetrics thanosQuerier)
EOF
}

function setup_infra() {
    (( infra_count <= 0 && master_as_infra <= 0 )) && return
    echo "*** Labeling infra nodes"
    local node
    while read -r node ; do
	oc label "$node" node-role.kubernetes.io/infra= node-role.kubernetes.io/worker- |grep -v 'label .* not found'
    done <<< "$(get_infra_nodes)"
    echo "*** Moving monitoring to infra nodes"
    generate_infra | oc apply -f -
}

function _get_ns_csv_name() {
    local ns=$1
    oc get csv -n "$ns" -ojsonpath='{.items[0].metadata.name}'
}

function _get_ns_version() {
    local ns=$1
    oc get csv -n "$ns" -ojsonpath='{.items[0].spec.version}'
}

function _get_operator_channel() {
    local operator=$1
    oc get packagemanifest -n openshift-marketplace "$operator" -ojsonpath='{.status.defaultChannel}'
}

function _get_operator_field() {
    local operator=$1
    local channel=$2
    local field=$3
    oc get packagemanifest -n openshift-marketplace "$operator" -ojson | jq -r '[foreach .status.channels[] as $channel ([[],[]];0; (if ($channel.name == "'"$channel"'") then $channel.'"$field"' else null end))] | flatten | map (select (. != null))[]'
}

function _get_operator_csv() {
    _get_operator_field "$@" "currentCSV"
}

function _get_operator_catalog_source() {
    local operator=$1
    oc get packagemanifest -n openshift-marketplace "$operator" -ojsonpath='{.status.catalogSource}'
}

function _get_operator_namespace() {
    _get_operator_field "$@" 'currentCSVDesc.annotations."operatorframework.io/suggested-namespace"'
}

function generate_operator_yaml() {
    local operator=$1
    local channel
    channel=$(_get_operator_channel "$operator")
    local csv
    csv=$(_get_operator_csv "$operator" "$channel")
    local catalog_source
    catalog_source=$(_get_operator_catalog_source "$operator")
    local namespace
    namespace=$(_get_operator_namespace "$operator" "$channel")
    cat <<EOF
apiVersion: v1
kind: Namespace
metadata:
  name: "$namespace"
---
apiVersion: operators.coreos.com/v1
kind: OperatorGroup
metadata:
  name: "$namespace"
  namespace: "$namespace"
spec:
  targetNamespaces:
  - $namespace
---
apiVersion: operators.coreos.com/v1alpha1
kind: Subscription
metadata:
  name: $operator
  namespace: $namespace
spec:
  channel: "$channel"
  installPlanApproval: Automatic
  name: $operator
  source: $catalog_source
  sourceNamespace: openshift-marketplace
  startingCSV: $csv
EOF
}

function generate_kata_operator_yaml() {
    generate_operator_yaml "sandboxed-containers-operator"
}

function install_kata_internal() {
    (( do_install_kata <= 0 )) && return
    if oc get kataconfig example-kataconfig >/dev/null 2>&1 ; then
	echo '*** Kata already installed'
    fi
    echo '*** Installing Kata'
    oc apply -f - <<< "$(generate_kata_operator_yaml)"
    # Wait for kataconfig to exist as a CRD.
    # Probably should have a timeout here.
    until oc get kataconfig -A >/dev/null 2>&1 ; do sleep 1; done
    until oc apply -f - <<'EOF'
apiVersion: kataconfiguration.openshift.io/v1
kind: KataConfig
metadata:
  name: example-kataconfig
EOF
    do
	sleep 5
    done
    local readyCount
    local totalCount
    local -i lastCount=-1
    # Wait for the kataconfig to exist
    until oc get kataconfig example-kataconfig >/dev/null 2>&1 ; do
	sleep 5
    done
    while [[ -z "$totalCount" ]] ; do
	totalCount=$(oc get kataconfig example-kataconfig -ojsonpath='{.status.totalNodesCount}') || true
	if [[ -n "$totalCount" ]] ; then
	    break
	fi
	sleep 5
    done
    until [[ $(oc get kataconfig example-kataconfig -ojsonpath='{.status.installationStatus.IsInProgress}') = false ]] ; do
	readyCount=$(oc get kataconfig example-kataconfig -ojsonpath='{.status.installationStatus.completed.completedNodesCount}') || {
	    sleep 5
	    continue
	}
	if [[ -n $readyCount && $readyCount -ne $lastCount ]] ; then
	    echo "    Waiting for all nodes to become ready ($readyCount / $totalCount)..."
	    lastCount=$readyCount
	fi
	sleep 5
    done
    echo "    Done"
    echo '*** Kata installed successfully'
    if (( apply_kata_workaround )) ; then
	# shellcheck disable=SC2155
	local cmdfile=$(cat <<'EOF'
#!/bin/bash
set -e
if [[ -f /usr/libexec/kata-containers/osbuilder/kata-osbuilder.sh ]] ; then
    sudo mount -o rw,remount /usr
    grep cpu /usr/lib/udev/rules.d/40-redhat.rules
    sudo sed -i  's/^SUBSYSTEM=="cpu"/#SUBSYSTEM=="cpu"/' /usr/lib/udev/rules.d/40-redhat.rules
    grep cpu /usr/lib/udev/rules.d/40-redhat.rules
    sudo /usr/libexec/kata-containers/osbuilder/kata-osbuilder.sh
    sudo mount -o ro,remount /usr
    grep cpu /usr/lib/udev/rules.d/40-redhat.rules
else
    echo "Kata does not appear to be installed on $(hostname)"
fi
EOF
	       )
	local -a oc_version
	IFS=. read -r -a oc_version <<< "$(oc version -ojson |jq -r .openshiftVersion)"

	if ((oc_version[0] > 4 || (oc_version[0] == 4 && oc_version[1] != 8) )) ; then
	    echo "Openshift version ${oc_version[0]}.${oc_version[1]}.${oc_version[2]} does not need Kata workaround" 1>&2
	else
	    echo "Applying sandboxed containers workaround for OCP 4.8"
	    local -i failed=0
	    for node in $(oc get node -lnode-role.kubernetes.io/worker= -oname --no-headers); do
		echo -n "  $node: "
		if oc debug -T "$node" -- chroot /host sh -c 'cat > /tmp/fix-kata; chmod +x /tmp/fix-kata; /tmp/fix-kata' <<< "$cmdfile" ; then
		    echo "done"
		else
		    failed=$((failed+1))
		    echo "failed!"
		fi
	    done
	fi
    fi
}

function install_kata() {
    do_install_kata=1 install_kata_internal
}

function generate_cnv_operator_yaml() {
    generate_operator_yaml "kubevirt-hyperconverged"
}

function install_cnv_internal() {
    (( do_install_cnv <= 0 )) && return
    if oc get hyperconverged kubevirt-hyperconverged >/dev/null 2>&1 ; then
	echo '*** CNV already installed'
    fi
    echo '*** Installing CNV'
    oc apply -f - <<< "$(generate_cnv_operator_yaml)"
    # Wait for kataconfig to exist as a CRD.
    # Probably should have a timeout here.
    until oc get hyperconverged -A >/dev/null 2>&1 ; do sleep 1; done
    until oc apply -f - <<'EOF'
apiVersion: hco.kubevirt.io/v1beta1
kind: HyperConverged
metadata:
  name: kubevirt-hyperconverged
  namespace: openshift-cnv
Spec:
  BareMetalPlatform: true
EOF
    do
	sleep 5
    done
    until oc get deployment -n openshift-cnv virt-operator >/dev/null 2>&1 ; do
	sleep 5
    done
    oc -n openshift-cnv wait deployment/virt-operator --for=condition=Available --timeout="300s"
}

function install_cnv() {
    do_install_cnv=1 install_cnv_internal
}

function start_workers() {
    (( ${#mgmt_workers[@]} <= 0 )) && return
    echo "*** Starting workers"
    pxe_workers
    echo "*** Waiting for workers to become ready"
    while : ; do
	# shellcheck disable=SC2155
	local readyNodes=$(oc get nodes |grep worker |grep -v -c NotReady)
	if [[ -n "$readyNodes" && $readyNodes -eq ${#mgmt_workers[@]} ]] ; then
	    break
	fi
	approve_csrs
	sleep 1
    done
    setup_infra
    install_kata_internal
    install_cnv_internal
}

# If this is called from the command line it will get passed any arguments.
# When we call it directly, it doesn't.
# shellcheck disable=SC2120
function setup_chrony() {
    [[ -n "$1" ]] && chrony_server=$1
    [[ -z "${chrony_server}" ]] && return
    echo "*** Setting up chrony"
    # shellcheck disable=SC2155
    local chronydata=$(base64 -w 0 << EOF
server "$chrony_server" iburst
stratumweight 0
driftfile /var/lib/chrony/drift
rtcsync
makestep 1 -1
bindcmdaddress 127.0.0.1
bindcmdaddress ::1
keyfile /etc/chrony.keys
noclientlog
logchange 0.5
EOF
)
    local role
    for role in master worker infra ; do
	[[ -z "$(oc get nodes -l "node-role.kubernetes.io/${role}=" 2>/dev/null)" ]] && continue
	oc apply -f - <<EOF
apiVersion: machineconfiguration.openshift.io/v1
kind: MachineConfig
metadata:
  labels:
    machineconfiguration.openshift.io/role: $role
  name: 99-${role}s-chrony-configuration
spec:
  config:
    ignition:
      config: {}
      security:
        tls: {}
      timeouts: {}
      version: 3.2.0
    networkd: {}
    passwd: {}
    storage:
      files:
      - contents:
          source: data:text/plain;charset=utf-8;base64,$chronydata
        mode: 420
        overwrite: true
        path: /etc/chrony.conf
  osImageURL: ""
EOF
    done
}

function do_install_2() {
    set -e
    cd "$HOME"
    trap 'exit 125' INT TERM
    echo "*** Configuring installation"
    setup_install "$@"
    echo "*** Powering down all nodes"
    poweroff_all
    echo "*** Installing bootstrap"
    bootstrap_install
    echo "*** Starting master(s)"
    pxe_masters
    echo "*** Installing master(s)"
    master_install
    echo "*** Destroying bootstrap"
    bootstrap_destroy
    start_workers
    # We don't invoke setup_chrony with arguments,
    # but command line use might.
    # shellcheck disable=SC2119
    setup_chrony
}

function elapsed_time() {
    local -i start=$1
    local -i end=$2
    local -i et=$((end-start))
    if (( et < 0 )) ; then et=$((-et)) ; fi
    if ((1 == 1)) ; then
	printf "%2d:%0.2d:%0.2d" "$((et / 3600))" "$(( (et % 3600) / 60))" "$((et % 60))"
    elif (( et >= 3600 )) ; then
	printf "%dh %2dm %2ds" "$((et / 3600))" "$(( (et % 3600) / 60))" "$((et % 60))"
    elif (( et >= 60 )) ; then
	printf "%dm %2ds" "$((et / 60))" "$((et % 60))"
    else
	printf "%ds" "$et"
    fi
}

function do_install_1() {
    # shellcheck disable=SC2155
    local -i start=$(date +%s)
    echo "*** Starting installation at $(date +%Y-%m-%dT%H:%M:%S%z)"
    (do_install_2 "$@")
    local -i status=$?
    # shellcheck disable=SC2155
    local et=$(elapsed_time "$start" "$(date +%s)")
    case "$status" in
	0)   echo "*** Install completed in $et at $(date +%Y-%m-%dT%H:%M:%S%z)"  ;;
	125) echo "*** Install aborted after $et at $(date +%Y-%m-%dT%H:%M:%S%z)" ;;
	*)   echo "*** Install FAILED in $et at $(date +%Y-%m-%dT%H:%M:%S%z)"     ;;
    esac
}

function timestamp() {
    local start=$1
    while IFS='' read -r line ; do
	printf "%s %s\n" "$(elapsed_time "$start" "$(date +%s)")" "$line"
#	printf "%(%Y-%m-%dT%H:%M:%S)T %s\n" -1 "$line"
    done
}

function do_install() {
    (do_install_1 "$@") 2>&1 |timestamp "$(date +%s)"
}

#################################################################
declare -a cmdline_vars=()

while getopts 'c:i:k:p:e:t:' opt ; do
    case "$opt" in
	c) config_file="$OPTARG"	 ;;
	i) cluster_install_dir="$OPTARG" ;;
	k) ocp4_public_key="$OPTARG"     ;;
	p) ocp4_pull_secret="$OPTARG"    ;;
	e) cmdline_vars+=("$OPTARG")     ;;
	t) local_toolsdir="$OPTARG"	 ;;
	*) usage                         ;;
    esac
done

shift $((OPTIND-1))

if [[ ${command##*/} = ocp4-upi-util ]] ; then
    if (( $# < 1 )) ; then
	usage
    fi
    command=${1##*/}
    shift
fi

if [[ -z "${config_file:-}" ]] ; then
    # shellcheck disable=SC2016
    fatal 'Config file must be specified, either with -c or $OCP4_CONFIG_FILE'
fi

if [[ ! -r "$config_file" ]] ; then
    fatal "Cannot read config file $config_file"
fi

# shellcheck disable=SC1090
. "$config_file" || fatal "Unable to process config file $config_file"

declare var=
for var in "${cmdline_vars[@]}" ; do
    # Really should sanity check this, but this command is not
    # intended to run with privilege higher than the command line
    # that invoked it.
    eval "$var"
done

cluster_basedomain=${cluster_basedomain:-${cluster_domain#*.}}
cluster_name=${cluster_name:-${cluster_domain%%.*}}
bootstrap_ipaddr=${bootstrap_prefix}.1
bootstrap_net=${bootstrap_prefix}.0/24

# Check invariants of the configuration

declare -A known_macaddrs=()

function check_macaddr() {
    local addr
    for addr in "$@" ; do
	[[ -z "${known_macaddrs[$addr]}" ]] || fatal "Duplicate macaddr $addr"
	[[ $addr =~ ^[0-9a-f]{2}(:[0-f]{2}){5} ]] || fatal "Malformed address $addr"
    done
}

(( ${#mgmt_masters[@]} == 1 || ${#mgmt_masters[@]} == 3 )) || fatal "Configuration must have 1 or 3 masters, actual ${#mgmt_masters[@]}"
(( ${#mgmt_masters[@]} == ${#master_macs[@]} )) || fatal "Configuration must have same number of mgmt_masters as master_macs"
(( ${#worker_macs[@]} > infra_count )) || fatal "Configuration must have at least 1 worker_macs in addition to infra nodes"
(( ${#worker_macs[@]} == ${#mgmt_workers[@]} )) || fatal "Configuration must have as many worker_macs as mgmt_workers, actual ${#worker_macs[@]} and ${#mgmt_workers[@]}"
bootstrap_mac=${bootstrap_mac,,}
master_macs=("${master_macs[@],,}")
worker_macs=("${worker_macs[@],,}")
check_macaddr "$bootstrap_mac"
check_macaddr "${master_macs[@]}"
check_macaddr "${worker_macs[@]}"
[[ -n "$public_interface" ]] || fatal "public_interface must be specified"
[[ -n "$bare_metal_interface" ]] || fatal "bare_metal_interface must be specified"
[[ -n "$cluster_domain" ]] || fatal "cluster_domain must be specified"
[[ -n "$IPMI_USER" ]] || warning "IPMI_USER is not specified; IPMI may not work correctly."
[[ -n "$IPMI_PASSWORD" ]] || fatal "IPMI_PASSWORD is not specified; IPMI may not work correctly."

[[ -r "$ocp4_pull_secret" ]] || fatal "No pull secret!"
[[ -r "$ocp4_public_key" ]] || fatal "No public key!"

for cmd in "${simple_commands[@]}" ; do
    if [[ $command = "$cmd" ]] ; then "$command" "$@"; exit $?; fi
done
fatal "Unknown command $command!"<|MERGE_RESOLUTION|>--- conflicted
+++ resolved
@@ -170,10 +170,8 @@
         bootstrap_mac         MAC address of bootstrap VM
                               (default 52:54:00:f9:8e:41)
         cluster_host_prefix   32 - desired bare metal network size (default 23)
-<<<<<<< HEAD
 	filesystem_json	      File containing code to modify the filesystem
 			      layout
-=======
         install_device        Device (without /dev) to install to (default sda)
         install_retries       Number of times to retry waiting for bootstrap
                               to complete; needed for bare metal nodes that
@@ -182,7 +180,6 @@
         installer_image       Path to local installer image .tgz
         loal_toolsdir         Location of client_image and installer_image.
                               Must match the version to be installed.
->>>>>>> 0a569ad5
 
 $command_help
 EOF
