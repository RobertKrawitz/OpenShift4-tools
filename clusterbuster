#!/bin/bash

# Copyright 2019-2022 Robert Krawitz/Red Hat
#
# Licensed under the Apache License, Version 2.0 (the "License");
# you may not use this file except in compliance with the License.
# You may obtain a copy of the License at
#
#     http://www.apache.org/licenses/LICENSE-2.0
#
# Unless required by applicable law or agreed to in writing, software
# distributed under the License is distributed on an "AS IS" BASIS,
# WITHOUT WARRANTIES OR CONDITIONS OF ANY KIND, either express or implied.
# See the License for the specific language governing permissions and
# limitations under the License.

# Find our helpers
function finddir() {
    local path_to_file
    path_to_file=$(readlink -f "$0")
    if [[ -z $path_to_file ]] ; then
	return 1
    elif [[ -d $path_to_file ]] ; then
	echo "$path_to_file/"
    elif [[ -e $path_to_file ]] ; then
	echo "${path_to_file%/*}/"
    else
	return 1
    fi
    return 0
}

declare __realsc__=
declare __topsc__
if [[ -z ${__topsc__:-} ]] ; then
    export __topsc__="${0##*/}"
    # shellcheck disable=SC2155
    export __topdir__="$(finddir "$0")"
    [[ -z $__topdir__ ]] && fatal "Can't find directory for $0"
fi

function clean_startup() {
    [[ -f $__realsc__ ]] && rm -f "$__realsc__"
}

# This allows us to edit the script while another instance is running
# since this script sticks around until the user exits the spawned shell.
# It's fine for the running script to be removed, since the shell still
# has its open file descriptor.
if [[ $# = 0 || $1 != "--DoIt=$0" ]] ; then
    tmpsc=$(mktemp -t "${__topsc__}".XXXXXXXXXX)
    [[ -z $tmpsc || ! -f $tmpsc || -L $tmpsc ]] && fatal "Can't create temporary script file"
    trap clean_startup EXIT SIGHUP SIGINT SIGQUIT SIGTERM
    PATH+=${PATH:+:}$__topdir__
    cat "$0" > "$tmpsc"
    chmod +x "$tmpsc"
    exec "$tmpsc" "--DoIt=$tmpsc" "$@"
else
    # Needed for stack traceback to get function arguments
    shopt -s extdebug
    __realsc__=${1#--DoIt=}
    clean_startup
    export -n __topsc__ __topdir__
    shift
fi

# Unfortunate that there's no way to tell shellcheck to always source
# specific files.
# shellcheck disable=SC2034

# See the bash change log, differences between 4.4-beta2 and 4.4-rc2:
# a.  Using ${a[@]} or ${a[*]} with an array without any assigned elements when
#     the nounset option is enabled no longer throws an unbound variable error.
if (( BASH_VERSINFO[0] >= 5 || (BASH_VERSINFO[0] == 4 && BASH_VERSINFO[1] >= 4) )) ; then
    set -u
else
    cat 1>&2 <<EOF
Warning: bash version at least 4.4 is recommended for using ${__topsc__##*/}.
Actual version is ${BASH_VERSION}
EOF
fi

declare ___arg
for ___arg in "$@" ; do
    if [[ "${___arg:-}" = '--force-abort'* ]] ; then
	echo "*** WARNING: will abort on any shell error!" 1>&2
	set -e
	set -o errtrace
	#trap 'killthemall "Caught error, aborting!"' ERR
	break
    fi
done

declare -i namespaces=1
declare -i use_namespaces=1
declare -i deps_per_namespace=1
declare -i remove_namespaces=1
declare -i secrets=0
declare -i replicas=1
declare -i parallel=1
declare -i first_deployment=0
declare -i sleep_between_secrets=0
declare -i sleep_between_configmaps=0
declare -i sleep_between_namespaces=0
declare -i sleep_between_deployments=0
declare -i parallel_secrets=0
declare -i parallel_configmaps=0
declare -i parallel_namespaces=0
declare -i parallel_deployments=0
declare -i parallel_log_retrieval=50
declare -i retrieve_successful_logs=0
declare -i objs_per_call=1
declare -i objs_per_call_secrets=0
declare -i objs_per_call_configmaps=0
declare -i objs_per_call_namespaces=0
declare -i objs_per_call_deployments=0
declare -i containers_per_pod=1
declare -i sleeptime=0
declare -i doit=1
declare -i objs_item_count=0
declare -i port=7777
declare -i sync_port=7778
declare -i drop_cache_port=7779
declare -i sync_ns_port=7753
declare -i sync_in_first_namespace=0
declare sync_host=
declare -i affinity=0
declare -i sync_affinity=0
declare -A pin_nodes=()
declare -A runtime_classes=()
declare runtime_class
declare scheduler=
declare -i verbose=0
declare -i wait_for_secrets=1
declare -i bytes_transfer=0
declare -i bytes_transfer_max=0
# shellcheck disable=SC2034
declare -i default_bytes_transfer=1000000000
declare -i workload_run_time=0
declare -i workload_run_time_max=0
declare -i exit_at_end=1
declare -i report_object_creation=1
declare -A objects_created=()
declare baseoffset=0
declare -i metrics_epoch=0
declare requested_workload=
declare basename=${CLUSTERBUSTER_DEFAULT_BASENAME:-clusterbuster}
declare deployment_type=pod
declare basetime
declare opt
declare -r nl=$'\n'
declare -a resource_requests=()
declare -a resource_limits=()
declare -A namespaces_in_use=()
declare -a namespaces_to_create=()
declare sync_namespace=
declare -i scale_ns=0
declare -i scale_deployments=1
declare -i sync_start=1
declare -a emptydirs=()
declare -a volumes=()
declare -A volume_mount_paths=()
declare -A volume_types=()
declare -A volume_type_keys=()
declare -A volume_scoped_names=()
declare common_workdir=
declare -i report=0
declare report_format=summary
declare -i precleanup=1
declare -i cleanup=0
declare -i cleanup_always=0
declare -i timeout=0
declare pathdir=${__topdir__%/*}
declare -a unknown_opts=()
declare -a unknown_opt_names=()
declare -i total_objects_created=0
# <name, filename with contents>
declare -a configmap_files=()
declare -a tolerations=()
declare user_configmap_mount_dir=/etc/clusterbuster
declare system_configmap_mount_dir=/var/lib/clusterbuster
declare -i has_system_configmap=1
declare -i has_user_configmap=1
declare node_selector='node-role.kubernetes.io/worker'
declare -i processes_per_pod=1
declare -i emptydir_volumes=0
declare -i take_prometheus_snapshot=0
declare first_start_timestamp=
declare prometheus_starting_timestamp=
declare prometheus_exact_starting_timestamp=
declare second_start_timestamp=
declare prometheus_ending_timestamp=
declare -i target_data_rate=0
declare job_name=
declare global_sync_service=
declare -i predelay=0
declare -i postdelay=0
declare -r default_metrics_file="metrics-default.yaml"
declare metrics_file=default
declare -i drop_node_cache=0
declare -i drop_all_node_cache=0
declare -i headless_services=1
declare -i virtiofsd_writeback=0
declare -i virtiofsd_direct=1
declare -i virtiofsd_threadpoolsize=0
declare -a virtiofsd_args=()
declare -i liveness_probe_frequency=0
declare -i liveness_probe_sleep_time=0
declare -i metrics_support=-1
declare -i pod_start_timeout=60
declare pod_prefix=
declare arch=
declare failure_status=Fail
declare -i create_pods_privileged=0
declare -i wait_forever=0
declare -a pod_labels=()
declare -i get_sync_logs_pid=0
declare -a extra_args=()
declare -i metrics_interval=30
declare -a sync_pod=()
declare workload_step_interval=0

declare -r sync_flag_file="/tmp/syncfile";
declare -r sync_error_file="/tmp/syncerror";
declare -r controller_timestamp_file="/tmp/timing.json";
# shellcheck disable=2155
declare uuid=$(uuidgen -r)
declare xuuid=$uuid
# Ensure that pods from other runs don't inadvertently attempt to
# communicate with our sync pod
declare sync_nonce=
sync_nonce=$(uuidgen -r)

declare kata_runtime_class=kata
declare image_pull_policy=
declare container_image='quay.io/rkrawitz/clusterbuster-base:latest'

declare accumulateddata=
declare -a plurals=('s' '')
declare artifactdir=
declare -a saved_argv=("${__topsc__:-0}" "$@")
declare -a processed_options=("${__topsc__:-0}")
declare -a pod_annotations=()
declare -A injected_errors=()
declare cb_tempdir=
declare force_cleanup_timeout=
declare default_namespace_policy=restricted

# vm related variables
declare -i vm_cores=1
declare -i vm_threads=1
declare -i vm_sockets=1
declare vm_memory=2Gi
declare vm_grace_period=30
declare vm_image='quay.io/rkrawitz/clusterbuster-vm:latest'
declare vm_evict_migrate=1
declare vm_run_as_container=0
declare -A workload_service_ports=()
declare vm_user=cluster
declare vm_password=buster
declare -a vm_ssh_pubkey=()
declare -A __sysctls=()
declare -i __sysctls_retrieved=0
declare -A vm_emptydisks=()
declare -A vm_emptydisk_options=()
declare -a vm_emptydisk_list=()
# We can't use vda, which is the system disk
declare -r vm_emptydisk_suffixes="bcdefghijklmnopqrstuvwxyz"

declare OC=${OC:-${KUBECTL:-}}
OC=${OC:-$(type -p oc)}
OC=${OC:-$(type -p kubectl)}	# kubectl might not work, though...
OC=$(type -p "$OC")

function fatal() {
    local OPTIND
    local waitforit=0
    local opt
    while getopts 'w' opt "$@" ; do
	case "$opt" in
	    w) waitforit=1 ;;
	    *)             ;;
	esac
    done
    shift "$((OPTIND-1))"
    timestamp <<< "$*" 1>&2
    if ((waitforit)) ; then
	wait
    fi
    exit 1
}

function warn() {
    timestamp <<< "$*" 1>&2
}

if [[ -z "$OC" || ! -x "$OC" ]] ; then
    fatal "Can't find kubectl or oc"
fi

declare __libdir__=${__topdir__}/lib/clusterbuster
export CB_LIBPATH=${CB_LIBPATH:-$__libdir__}

[[ -d "$__libdir__" ]] || fatal "Can't find my library dir!"

. "${__libdir__}"/libclusterbuster.sh

function _helpmsg() {
    local opt
    (IFS=$'\n'; echo "$*"; if [[ -n "$*" ]] ; then echo; fi)
cat <<EOF
Clusterbuster is a tool to permit you to load a configurable workload
onto an OpenShift cluster.  ClusterBuster focuses primarily on workload
scalability, including synchronization of multi-instance workloads.

Usage: ${__topsc__:-0} [options] [extra args]
    Help:
       -h              Print basic help information.
       -H              Print extended help.

    Options:
       -B basename     Base name of pods.  Default is
                       \$CLUSTERBUSTER_DEFAULT_BASENAME if defined or
                       otherwise 'clusterbuster'.
                       All objects are labeled with this name.
       -E              Don't exit after all operations are complete.
       -e              Exit after all operations are complete (default).
       -f jobfile      Job file containing settings
                       A number of examples are provided in the
                       examples/clusterbuster directory.
       -n              Print what would be done without doing it
       -o              Specify report format, as --report-format
       -q              Do not print verbose log messages (default)
       -Q              Don't report creation of individual objects (default
                       report them)
       -v              Print verbose log messages.
       -w workload     workload (mandatory), one of:
$(print_workloads '                       - ')
       --opt[=val]     Set the specified option.
                       Use ${__topsc__##*/} -H to list the available options.
EOF
}

function _help_extended() {
    _helpmsg "$@"
    cat <<EOF

Extended Options:
    General Options (short equivalents):
       --doit=<1,0>     Run the command or not (default 1) (inverse of -n)
       --jobname=name   Name of the job, for logging purposes.
                        Defaults to the workload name
       --workload=type  Specify the workload (-P) (mandatory)
       --basename=name  Specify the base name for any namespaces (-B)
       --namespaces=N   Number of namespaces
       --jobfile=jobfile
                        Process job file (-f)
       --sync           Synchronize start of workload instances (default yes)
       --precleanup     Clean up any prior objects
       --cleanup        Clean up generated objects unless there's a failure
       --cleanup-always Clean up generated objects even if there is a failure
       --wait-forever   Don't exit if sync pod dies
       --remove-namespaces=<1,0>
                        Remove namespaces when cleaning up objects.  Only
                        applies when using clusterbuster-created namespaces.
       --predelay=N     Delay for the specified time after workload
                        starts before it starts running.
       --postdelay=N    Delay for the specified time after workload
                        completes.
       --stepinterval=N	Delay the specified time between steps of the workload.
       --timeout=N      Time out reporting after N seconds
       --report_object_creation=<1,0>
                        Report creation of individual objects (default 1)
                        (inverse of -Q)
       --uuid=<uuid>    Use the specified UUID for the run.  Default is to
                        generate a random-based UUID.
       --exit_at_end    Exit upon completion of workload (-e/-E)
       --verbose        Print verbose log messages (-v)
       --arch=<architecture>
                        Use the specified architecture.  Default the
                        architecture of this platform.
       --containerimage=<image>
                        Use the specified container image.

    Reporting Options:
       --report=<format>
                        Print report in specified format.  Meaning of
                        report types is by type.  Default is summary
                        if not specified; if that is not reported,
                        raw format will be used.
                        - none
$(list_report_formats '                        - ')
                        The following workloads support reporting:
$(print_workloads_supporting_reporting '                        - ')
       --artifactdir=<dir>
                        Save artifacts to <dir>.  <dir> can have embedded
                        format codes:
                        %n              Job name
                        %s              Timestamp of run
                        %w              Workload
                        %{var}          Variable's value is substituted
                        %{var[item]}    to reference an array variable
                        %{var:-default} to use a default value if not set
       --prometheus-snapshot
                        Take a Prometheus snapshot and save to the
                        artifacts directory
       --metrics[=<file>]
                        benchmark-runner compatible metrics file
                        for metrics extraction.  If empty or 'none',
                        no metrics extraction is done.  If 'default',
                        the default
                        ($default_metrics_file)
                        is used.
       --metrics-epoch=<seconds>
                        Number of seconds to look back for metrics prior
                        to start of run (default $metrics_epoch)
       --metrics-interval=<interval>
                        Interval between data points for metrics collection.
                        Default $metrics_interval.
       --force-no-metrics
                        Do not attempt anything that would use metrics
                        or the prometheus pod.
       --failure-status=<status>
                        Failures should be reported as specified rather
                        than "Fail"
       --pod-start-timeout=<seconds>
                        Wait specified time for pods to come on line.
                        Default $pod_start_timeout
       --retrieve-successful-logs=<0|1>
                        If retrieving artifacts, retrieve logs for all
                        pods, not just failing pods.  Default $retrieve_successful_logs.
       --parallel-logs=n
                        If retrieving artifacts, parallelize log retrieval.

    Workload sizing options:
       --containers_per_pod=N
                        Number of containers per pod
       --deployments=N  Number of deployments or pods per namespace
       --processes=N    Number of processes per pod
       --replicas=N     Number of replicas per deployment
       --secrets=N      Number of secrets

    Generic workload rate options:
       --bytestransfer=N[,M]
                        Number of bytes for workloads operating on
                        fixed amounts of data.
       --targetdatarate=N
                        Target data rate for workloads operating at fixed
                        data rates.  May have suffixes of K, Ki,
                        M, Mi, G, Gi, T, or Ti.
       --workloadruntime=N
                        Time to run the workload where applicable
                        Two comma-separated numbers may be used to
                        specify maximum time.

    Workload placement options:
       --pin_node=[class1,class2...]=<node>
                        Force pod(s) of the specified class(es) onto the
                        specified node.  Multiple comma-separated classes
                        may be specified.  The following classes are
                        defined for general workloads:
                        - sync   (sync pods)
                        - client (worker/client pods)
                        Workloads may define other classes.
                        If no class is specified, pin node applies to all
                        pods.
       --sync-in-first-namespace=<0|1>
                        Place the sync pod in the first worker namespace.
                        Default ${sync_in_first_namespace}.
       --affinity       Force affinity between client and server pods
                        in a client-server workload.  Default is neither
                        affinity nor anti-affinity.  Use of a pin node
                        overrides affinity.
       --anti-affinity  Force anti-affinity between client and server pods
                        in a client-server workload.  Default is neither
                        affinity nor anti-affinity.  Use of a pin node
                        overrides anti-affinity.
       --anti-affinity  Force anti-affinity between client and server pods
                        in a client-server workload.  Default is neither
                        affinity nor anti-affinity.  Use of a pin node
                        overrides anti-affinity.
       --sync-affinity  Force affinity between sync and all worker pods.
       --sync-anti-affinity
                        Force anti-affinity between sync and all worker pods.
       --drop_cache     Drop the buffer cache in all pin nodes; if no
                        pin nodes are defined, drop all workers' caches.
       --drop_all_cache Drop the buffer cache on all workers.

    Generic workload storage options:
       --emptydir=dir   Mount an emptydir volume at the specified mount point.
       --volumes=N      Mount the specified number of emptydir volumes.
                        If this is not provided, file-based workloads will
                        use a default location, generally /tmp.
       --volume=name:type:name_type:mount_name:mount_path
                        Mount a specified persistent volume
                        name is the name of the volume (required).
                        type is the type of volume (required).
                        mount_path is the path on which to mount the volume
                            (required).
                        type_key is the key for the volume (e. g.
                            claimName for persistentVolumeClaim)
                        scoped_name is the volume's name as recognized
                            by the description.  All occurrences of %N
                            are replaced by the namespace of the pod
                            mounting the volume; all instances of %i
                            are replaced by the instance of the pod
                            within the namespace.
       --workdir=<dir>  Use the specified working directory for file I/O

    Pod Options:
       --container_image=<image>
                        Image to use (default $container_image).
                        Does not apply to "classic" or "pause" workloads.
       --deployment_type=<pod,deployment,vm>
                        Deploy via individual pods, deployments or vm (default $deployment_type)
       --external_sync=host:port
                        Sync to external host rather than internally
       --request=<resource=value>
                        Resource requests
       --limit=<resource=value>
                        Resource limits
       --runtimeclass=[class1,class2...]=class
                        Run the pods in the designated runtimeclass.
                        --runtimeclass=vm is a synonym for
                        --deployment_type=vm.
       --kata           Synonym for --runtimeclass=${kata_runtime_class}
       --tolerate=<key:operator:effect>
                        Apply the specified tolerations to created pods.
       --image_pull_policy=<policy>
                        Image pull policy (system default)
       --node_selector=selector
                        Annotate pods with the specified node selector
                        Default $node_selector
                        Specify empty value to not provide a node selector.
       --pod_annotation=[:class:]annotation
                        Apply the specified annotation to all pods of the
                        optionally specified class (same meaning as for
                        --pin_node as above).  This may be specified
                        multiple times.
       --headless-services=[0,1]
                        Use headless services for service creation.
                        Default ${headless_services}
       --liveness-probe=<interval>
                        Execute a simple liveness probe every <interval>
                        seconds.
       --liveness-probe-sleep=<seconds>
                        Arrange for the liveness probe to sleep for specified
                        time.
       --privileged-pods=[0,1]
                        Create pods as privileged (default $create_pods_privileged)
       --label=[:class:]label=value
                        Apply the specified label to all pods of the
                        optionally specified class (same meaning as for
                        --pin_node as above).  This may be specified
                        multiple times.
       --scheduler=<scheduler>
                        Use the specified scheduler to schedule pods.

    Kata Virtualization Tuning:
       --virtiofsd-writeback=[0,1]
                        Use writeback caching for virtiofsd (default $virtiofsd_writeback).
       --virtiofsd-direct=[0,1]
                        Allow use of direct I/O for virtiofsd (default $virtiofsd_direct).
       --virtiofsd-threadpoolsize=n
                        Use the specified thread pool size for virtiofsd
                        (default 1).

    OpenShift Virtualization Options:
       --vm-threads=<value>
                        Specify the number of threads on each core (default $vm_threads).
       --vm-cores=<value>
                        Specify the number of cores on each socket (default $vm_cores).
       --vm-sockets=<value>
                        Specify the number of sockets (default $vm_sockets).
       --vm-memory=<value>
                        Specify the amount of memory (default $vm_memory).
       --vm-emptydisk=<size:[options:]mountpoint>
                        Create and mount an emptydisk volume in each VM.  Options are:
                        - cache=<mode>
                        - mountopts=<options>
                        - fstype=<filesystem>
                        - fsopts=<mkfs opts>
       --vm-grace-period=<value>
                        Specify the period between when a vm is signaled to
                        shutdown and the point when KubeVirt will force off
                        the vm (default $vm_grace_period).
       --vm-image=<image_url>
                        Containerdisk image to use.
                        Default $vm_image
       --vm-migrate=[0,1]
                        Allow VMs to migrate when evicted rather than be
                        deleted.  Default $vm_evict_migrate.
       --vm-run-as-container=[0,1]
                        Run the workload as a container rather than directly.
       --vm-user=<user>
                        Create the specified user on virtual machines.
                        Default $vm_user.  Empty means no user.
       --vm-password=<password>
                        Create the specified password on virtual machines.
                        Default $vm_password.  Empty means no password.
       --vm-ssh-pubkey=<file>
                        Inject the specified ssh key into the virtual machines.
                        The file is checked to ensure that it is a public
                        key.  Default none.

    Tuning object creation (short equivalents):
       --scale-ns=[0,1] Scale up the number of namespaces vs.
                        create new ones (default 0).
       --scale-deployments=[0,1]
                        Scale up the number of deployments vs.
                        create new ones (default 1)
       --first_deployment=N
                        Specify the index of the first deployment.
                        Default is 0 (but see --scale_deployments)
       --first_secret=N
                        Index number of first secret to be created
       --first_namespace=N
                        Index number of first namespace to be created
       --pod-prefix=prefix
                        Prefix all created pods with this prefix.
       --sleep=N        Number of seconds between object creations
                        Below options default to sleeptime
       --sleep_between_secrets=N
       --sleep_between_namespaces=N
       --sleep_between_deployments=N

       --objs_per_call=N
                        Number of objects per CLI call.  Only objects
                        within a namespace can be created this way;
                        to improve creation performance with multiple
                        namespaces, use --parallel.
                        Below options all default to objs_per_call
       --objs_per_call_secrets=N
       --objs_per_call_namespaces=N
       --objs_per_call_deployments=N

       --parallel=N     Number of operations in parallel.  Only
                        operations across namespaces can be
                        parallelized; to improve performance
                        within one namespace, use --objs_per_call.
                        Below options all default to parallel
       --parallel_secrets=N
       --parallel_namespaces=N
       --parallel_deployments=N
       --wait_secrets   Wait for secrets to be created (default 1)

Workload-specific options:
$(_help_options_workloads)

Advanced options (generally not required):
       --baseoffset=N   Add specified offset to base time
                        for calculation of start time offset
                        to correct for clock skew.  May be float.
                        This normally should not be needed, as
                        ClusterBuster can correct for clock skew
                        itself.
       --podsleep=N     Time for pod to sleep before exit
       --debug=<opt>
                        For testing purposes, print debugging information.
                        Options documented only in code.
       --inject_error=<opt>
                        For testing purposes, inject the specified error
                        condition (documented only in code).
       --force-abort    Abort the run on any error.

Here is a brief description of all available workloads:
$(_document_workloads)

EOF
}

function help() {
    _help_extended | "${PAGER:-more}"
    exit 1
}

function help_extended() {
    _help_extended | "${PAGER:-more}"
    exit 1
}

################################################################
# Option processing
################################################################

function set_workload_bytes() {
    local sizespec=$1
    local -i scale=${2:-1}
    if [[ $sizespec = *','* ]] ; then
	bytes_transfer=$(parse_size "${sizespec#*,}")
	bytes_transfer_max=$(parse_size "${sizespec%%,*}")
	if (( bytes_transfer > bytes_transfer_max )) ; then
	    local -i tmp=$bytes_transfer
	    bytes_transfer=$bytes_transfer_max
	    bytes_transfer_max=$tmp
	fi
    else
	bytes_transfer=$((sizespec * scale))
	bytes_transfer_max=$((sizespec * scale))
    fi
}

function set_runtime() {
    local timespec=$1
    if [[ $timespec = *','* ]] ; then
	workload_run_time=${timespec#*,}
	workload_run_time_max=${timespec%%,*}
	if (( workload_run_time > workload_run_time_max )) ; then
	    local -i tmp=$workload_run_time
	    workload_run_time=$workload_run_time_max
	    workload_run_time_max=$tmp
	fi
    else
	workload_run_time=$timespec
	workload_run_time_max=$timespec
    fi
}

function parse_volume_spec() {
    local volspec=$1
    local vname=
    local vtype=
    local vmount_path=
    IFS=':' read -r vname vtype vmount_path vtype_key vscoped_name <<< "$volspec"
    if [[ -z "$vname" || -z "$vtype" || -z "$vmount_path" ]] ; then
	echo "name, type, type_key, scoped name, and mount path must be provided"
	echo "for volumes"
	exit 1
    fi
    volumes+=("$vname")
    volume_mount_paths["$vname"]=$vmount_path
    volume_types["$vname"]=$vtype
    volume_type_keys["$vname"]=$vtype_key
    volume_scoped_names["$vname"]=$vscoped_name
}

function process_pin_node() {
    local nodespec=$1
    nodespec=${nodespec// /}
    [[ -n "$nodespec" ]] || return
    if [[ $nodespec = *'='* ]] ; then
	local node=${nodespec#*=}
	local class=${nodespec%%=*}
	class=${class//,/ }
	# shellcheck disable=SC2206
	local -a classes=($class)
	for class in "${classes[@]}" ; do
	    pin_nodes[$class]="$node"
	done
    else
	pin_nodes[default]="$nodespec"
    fi
}

function process_runtimeclass() {
    local runtimespec=$1
    if [[ $runtimespec = 'vm' ]] ; then
	deployment_type=vm
	return
    fi
    runtimespec=${runtimespec// /}
    runtime_class=$runtimespec
    [[ -n "$runtimespec" ]] || return
    if [[ $runtimespec = *'='* ]] ; then
	local runtime=${runtimespec#*=}
	local class=${runtimespec%%=*}
	class=${class//,/ }
	# shellcheck disable=SC2206
	local -a classes=($class)
	for class in "${classes[@]}" ; do
	    runtime_classes[$class]="$runtime"
	done
    else
	runtime_classes[default]="$runtimespec"
    fi
}

function process_emptydisk() {
    local size
    local mountpoint
    local -a args
    IFS=: read -ra args <<< "$1"
    local -i argcount=${#args[@]}
    if ((argcount < 2)) ; then
	fatal "Invalid emptydisk $1: size and mount point must be specified as size:[args:]mountpoint"
    fi
    size=${args[0]}
    mountpoint=${args[$((argcount - 1))]}
    if [[ $mountpoint != '/'* ]] ; then
	fatal "Invalid emptydisk $1: path must be absolute"
    fi
    if [[ -n "${vm_emptydisks[$mountpoint]:-}" ]] ; then
	fatal "Duplicate emptydisk mount specified ($1)"
    fi
    if ((argcount > 2)) ; then
	vm_emptydisk_options["$mountpoint"]="$(IFS=:; echo "${args[*]:1:$((argcount - 2))}")"
    else
	vm_emptydisk_options["$mountpoint"]=""
    fi
    vm_emptydisks["$mountpoint"]=$size
    vm_emptydisk_list+=("$mountpoint")
}

function set_metrics_file() {
    metrics_file=${1:-}
    case "$metrics_file" in
	default|1|"$default_metrics_file") metrics_file="$__libdir__/$default_metrics_file" ;;
	''|0|none) metrics_file=							    ;;
	*)										    ;;
    esac
}

function inject_error() {
    local error="$1"
    local condition
    local options
    IFS='=' read -r condition options <<< "$error"
    injected_errors["$condition"]=${options:-SET}
    warn "*** Registering error injection '$condition' = '${injected_errors[$condition]}'"
}

function process_option() {
    local noptname
    local noptname1
    local optvalue
    read -r noptname1 noptname optvalue <<< "$(parse_option "$1")"
    # shellcheck disable=SC2206
    # shellcheck disable=SC2119
    processed_options+=("--$1")
    # shellcheck disable=SC2034
    case "$noptname1" in
	# Help, verbosity
	helpall*)		    help_extended				;;
	helpeverything*)	    help_extended				;;
	help*)			    help					;;
	verbose)		    verbose=$(bool "$optvalue")			;;
	doit)			    doit=$(bool "$optvalue")			;;
	quiet)			    verbose=$((! $(bool "$optvalue")))		;;
	forceabort*)		    set -e					;;
	# Reporting
	artifactdir)		    artifactdir="$optvalue"			;;
	metrics|metricsfile)	    set_metrics_file "$optvalue"		;;
	metricsepoch)		    metrics_epoch=$optvalue			;;
	metricsinterval)	    metrics_interval=$optvalue			;;
	reportformat)		    report_format=$optvalue			;;
	jsonreport)		    report_format=json				;;
	rawreport)		    report_format=raw				;;
	report)		    	    report_format=${optvalue:-summary}		;;
	verbosereport)		    report_format=verbose			;;
	reportobjectcreation)	    report_object_creation=$(bool "$optvalue")	;;
	prometheussnapshot)	    take_prometheus_snapshot=$(bool "$optvalue");;
	predelay)		    predelay=$optvalue				;;
	postdelay)		    postdelay=$optvalue				;;
	stepinterval)		    workload_step_interval=$optvalue		;;
	timeout)		    timeout=$optvalue				;;
	failurestatus)		    failure_status=$optvalue			;;
	parallellog*)		    parallel_log_retrieval=$optvalue		;;
	retrievesuc*)		    retrieve_successful_logs=$(bool "$optvalue");;
	logsuc*)		    retrieve_successful_logs=$(bool "$optvalue");;
	# Basic options
	jobname)		    job_name=$optvalue				;;
	workload)		    requested_workload=$optvalue		;;
	basename)		    basename=$optvalue				;;
	arch)			    arch=$optvalue				;;
	# Object definition
	workdir)		    common_workdir=$optvalue			;;
	configmapfile)		    configmap_files+=("$optvalue")		;;
	containerimage)		    container_image=$optvalue			;;
	containers)		    containers_per_pod=$optvalue		;;
	containersperpod)	    containers_per_pod=$optvalue		;;
	deploymenttype)		    deployment_type=$optvalue			;;
	deployments|depspername*)   deps_per_namespace=$optvalue		;;
	emptydir)		    emptydirs+=("$optvalue")			;;
	volumes)		    emptydir_volumes=$optvalue			;;
	exitatend)		    exit_at_end=$(bool "$optvalue")		;;
	imagepullpolicy)	    image_pull_policy=$optvalue			;;
	namespaces)		    namespaces=$optvalue			;;
	nodeselector)		    node_selector=$optvalue			;;
	volume)			    parse_volume_spec "$optvalue"		;;
	processes|processesperpod)  processes_per_pod=$optvalue			;;
	jobfile)		    process_job_file "$optvalue"		;;
	pinnode)		    process_pin_node "$optvalue"		;;
	replicas)		    replicas=$optvalue				;;
	limit|limits)		    resource_limits+=("$optvalue")		;;
	request|requests)	    resource_requests+=("$optvalue")		;;
	kata)			    process_runtimeclass "kata"			;;
	podannotation)		    pod_annotations+=("$optvalue")		;;
	label|labels)		    pod_labels+=("$optvalue")			;;
	runtimeclass)		    process_runtimeclass "$optvalue"		;;
	uuid)			    uuid=$optvalue				;;
	secrets)		    secrets=$optvalue				;;
	workloadruntime)	    set_runtime "$optvalue"			;;
	workload_size)		    set_workload_bytes "$optvalue"		;;
	targetdatarate)		    target_data_rate=$(parse_size "$optvalue")	;;
	tolerate|toleration)	    tolerations+=("$optvalue")			;;
	dropcache)                  drop_node_cache=$(bool "$optvalue")         ;;
	dropallcache)		    drop_all_node_cache=$(bool "$optvalue")     ;;
	headlessservices)	    headless_services=$(bool "$optvalue")	;;
	virtiofsdwriteback)	    virtiofsd_writeback=$(bool "$optvalue")	;;
	virtiofsddirect)	    virtiofsd_direct=$(bool "$optvalue")	;;
	virtiofsdthread*)	    virtiofsd_threadpoolsize=$optvalue		;;
	livenessprobeint*)	    liveness_probe_frequency=$optvalue		;;
	livenessprobesleep*)	    liveness_probe_sleep_time=$optvalue		;;
	privilege*)		    create_pods_privileged=$(bool "$optvalue")	;;
	syncinfirst*)		    sync_in_first_namespace=$(bool "$optvalue") ;;
	scheduler)		    scheduler=$optvalue				;;
	affinity)
	    case "$optvalue" in
		1|'') affinity=1      ;;
		2|anti) affinity=2    ;;
		*) affinity=0         ;;
	    esac
	    ;;
	antiaffinity)
	    case "$optvalue" in
		1|'') affinity=2      ;;
		*) affinity=0         ;;
	    esac
	    ;;
	syncaffinity)
	    case "$optvalue" in
		1|'') sync_affinity=1  ;;
		2|anti) sync_affinity=2;;
		*) sync_affinity=0     ;;
	    esac
	    ;;
	syncantiaffinity)
	    case "$optvalue" in
		1|'') sync_affinity=2  ;;
		*) sync_affinity=0     ;;
	    esac
	    ;;
        # vm specs
        vmcores)                    vm_cores=$optvalue                          ;;
        vmsockets)                  vm_sockets=$optvalue                        ;;
        vmthreads)                  vm_threads=$optvalue                        ;;
        vmmemory)                   vm_memory=$optvalue                         ;;
        vmgraceperiod)              vm_grace_period=$optvalue                   ;;
        vmimage)                    vm_image=$optvalue                          ;;
	vmmigrate*)		    vm_evict_migrate=$(bool "$optvalue")	;;
	vmrunascontainer)	    vm_run_as_container=$(bool "$optvalue")	;;
	vmuser)			    vm_user=$optvalue				;;
	vmpassword)		    vm_password=$optvalue			;;
	vmsshpubkey)		    vm_ssh_pubkey+=("$optvalue")		;;
	vmemptydisk*)		    process_emptydisk "$optvalue"		;;
	# Object creation
	obj*spercall)		    objs_per_call=$optvalue			;;
	parallel)		    parallel=$optvalue				;;
	sleep)			    sleeptime=$optvalue				;;
	podprefix)		    pod_prefix=${optvalue:+$optvalue-}		;;
	firstdeployment)	    first_deployment=$optvalue			;;
	parallelconfigmaps)	    parallel_configmaps=$optvalue		;;
	parallelsecrets)	    parallel_secrets=$optvalue			;;
	parallelnamespaces)	    parallel_namespaces=$optvalue		;;
	paralleldeployments)	    parallel_deployments=$optvalue		;;
	obj*spercallconfigmaps)	    objs_per_call_configmaps=$optvalue		;;
	obj*spercallsecrets)	    objs_per_call_secrets=$optvalue		;;
	obj*spercallnamespaces)	    objs_per_call_namespaces=$optvalue		;;
	obj*spercalldeployments)    objs_per_call_deployments=$optvalue		;;
	sleepbetweenconfigmaps)	    sleep_between_configmaps=$optvalue		;;
	sleepbetweensecrets)	    sleep_between_secrets=$optvalue		;;
	sleepbetweennamespaces)	    sleep_between_namespaces=$optvalue		;;
	sleepbetweendeployments)    sleep_between_deployments=$optvalue		;;
	waitsecrets)		    wait_for_secrets=$(bool "$optvalue")	;;
	scalens)	   	    scale_ns=$(bool "$optvalue")		;;
	scaledeployments)   	    scale_deployments=$(bool "$optvalue")	;;
	precleanup)		    precleanup=$(bool "$optvalue")		;;
	cleanup)
	    cleanup=$(bool "$optvalue")
	    if ((! cleanup)) ; then cleanup_always=0; fi
	    ;;
	cleanupalways)
	    cleanup_always=$(bool "$optvalue")
	    if ((cleanup_always)) ; then cleanup=1; fi
	    ;;
	removenamespace*)	    remove_namespaces=$(bool "$optvalue")	;;
	baseoffset)		    baseoffset=$optvalue			;;
	# Synchronization
	sync|syncstart)		    sync_start=$((1-sync_start))		;;
	waitforever)                wait_forever=$(bool "$optvalue")		;;
	forcenometrics)		    metrics_support=$(($(bool "$optvalue")-1))  ;;
	podstart[ti]*)		    pod_start_timeout=$optvalue			;;
	externalsync)
	    if [[ $optvalue =~ ^(-|([[:alnum:]][-_[:alnum:]]*[[:alnum:]]\.)*([[:alnum:]][-_[:alnum:]]*[[:alnum:]])):([1-9][[:digit:]]{0,4})$ ]] ; then
		sync_host=${BASH_REMATCH[1]}
		sync_port=${BASH_REMATCH[4]}
		if (( sync_port > 65535 )) ; then
		    echo "Illegal external sync port (must be 1 <= port <= 65535)"
		    help
		fi
		sync_start=1
	    else
		echo "Undecipherable external sync host:port $optvalue"
		help
	    fi
	    ;;
	# Testing
	injecterror)		    inject_error "$optvalue"			;;
	debug*)			    register_debug_condition "$optvalue"	;;
	# Force delete everything after oc delete times out.
	# This is dangerous and hence not documented.
	# See https://access.redhat.com/solutions/4165791
	forcecleanupiknowthisisdangerous)
	    force_cleanup_timeout=${optvalue:-600}
	    ;;
	# Unknown options
	*)
	    unknown_opts+=("$1")
	    unknown_opt_names+=("$noptname ($noptname1)") ;;
    esac
}

function process_job_file() {
    local jobfile="$1"
    if [[ ! -f $jobfile || ! -r $jobfile ]] ; then
	fatal "Job file $jobfile cannot be read"
    fi
    while IFS= read -r line ; do
	line=${line%%#*}
	line=${line## }
	line=${line##	}
	if [[ -z "$line" ]] ; then continue; fi
	process_option "$line"
    done < "$jobfile"
}

function validate_resource() {
    local rtype=$1
    local token
    local status=0
    shift
    for token in "$@" ; do
	if [[ $token != *'='* ]] ; then
	    warn "Invalid $rtype specification $token (must be <resource>=<quantity>)"
	    status=1
	fi
    done
    return $status
}

################################################################
# Workload API management
################################################################

function supports_reporting() {
    local workload="${1:-${requested_workload:-}}"
    [[ -n "$workload" ]] &&
	(! supports_api -w "$workload" supports_reporting ||
	     call_api -w "$workload" supports_reporting)
}

function print_workloads_supporting_reporting() {
    local prefix="${1:-}"
    local workload
    while read -r workload ; do
	supports_reporting "$workload" && echo "$prefix$workload"
    done <<< "$(print_workloads)"
}

function list_report_formats() {
    local prefix=${1:-}
    while read -r format ; do
	echo "$prefix$format"
    done <<< "$("${pathdir:-.}/clusterbuster-report" --list_formats)"
}

function create_deployment() {
    if supports_api -w "$requested_workload" create_deployment ; then
	call_api -w "$requested_workload" create_deployment "$@"
    else
	create_generic_deployment "$@"
    fi
}

function calculate_logs_required() {
    if supports_reporting "$requested_workload" ; then
	if supports_api -w "$requested_workload" calculate_logs_required ; then
	    call_api -w "$requested_workload" calculate_logs_required "$@"
	else
	    local -i namespaces=$1
	    local -i deps_per_namespace=${2:-1}
	    local -i replicas=${3:-1}
	    local -i containers_per_pod=${4:-1}
	    echo $((namespaces * processes_per_pod * containers_per_pod * replicas * deps_per_namespace))
	fi
    else
	echo 1
    fi
}

function list_configmaps() {
    cat <<EOF
$(find_on_path pod_files "cb_util.py")
$(find_on_path pod_files "clusterbuster_pod_client.py")
$(find_on_path pod_files "sync.py")
$(find_on_path pod_files "drop_cache.py")
$(find_on_path pod_files "do-sync")
$(find_on_path pod_files "drop-cache")
EOF
    if supports_api -w "$requested_workload" list_configmaps ; then
	call_api -w "$requested_workload" -s list_configmaps |grep .
    else
	find_on_path pod_files "${requested_workload}.py"
    fi
}

function list_user_configmaps() {
    call_api -w "$requested_workload" -s list_user_configmaps | grep .
}

function generate_workload_metadata() {
    call_api -w "$requested_workload" -s generate_metadata
}

function generate_environment() {
    call_api -w "$requested_workload" -s generate_environment
}

function requires_drop_cache() {
    call_api -w "$requested_workload" requires_drop_cache
}

function get_sysctls() {
    if ((! __sysctls_retrieved)) && [[ -n "$requested_workload" ]] ; then
	local key value
	while read -r key value ; do
	    if [[ -n "$key" ]] ; then
		__sysctls[$key]="$value"
	    fi
	done <<< "$(call_api -w "$requested_workload" -s sysctls)"
	__sysctls_retrieved=1
    fi
}

function namespace_policy() {
    local policy
    if [[ $(type -t "deployment_type_${deployment_type,,}_policy") = function ]] ; then
        policy=$("deployment_type_${deployment_type,,}_policy")
    elif ((create_pods_privileged)) || requires_drop_cache ; then
	policy=privileged
    else
        policy=$(call_api -w "$requested_workload" -s namespace_policy)
    fi
    echo "${policy:-${default_namespace_policy}}"
}

function vm_required_packages() {
    call_api -w "$requested_workload" -s vm_required_packages
}

function vm_setup_commands() {
    call_api -w "$requested_workload" -s vm_setup_commands
}

function listen_ports() {
    call_api -w "$requested_workload" -s listen_ports
}

function deployment_type_vm_policy() {
    echo privileged
}
################################################################
# Helpers
################################################################

function __OC() {
    if ((doit)) ; then
	debug kubectl "$OC" "$@"
    fi
    if ((! doit)) ; then
	echo '(skipped)' "$OC" "${@@Q}" 1>&2
    elif [[ $1 = exec || $1 = rsh ]] ; then
	# Capture error output
	(set -o pipefail; "$OC" "$@" 2>&1 1>&3 |sed -e "s/^/${*//\//\\/}: /" |timestamp 1>&2) 3>&1
    elif [[ $1 = describe || $1 = get || $1 = status || $1 = logs || $1 = version ]] ; then
	"$OC" "$@"
    elif ((report_object_creation)) ; then
	"$OC" "$@" 2>&1
    else
	"$OC" "$@" 2>&1 |grep -v -E '(^No resources found|deleted|created|labeled|condition met)$'
    fi
    return "${PIPESTATUS[0]}"
}

function _OC() {
    debug kubectl "$OC" "$@"
    __OC "$@" || fatal "__KUBEFAIL__ $OC $* failed!"
}

function ___OC() {
    debug kubectl "$OC" "$@"
    __OC "$@" || fatal "$OC $* failed!"
}

function ____OC() {
    debug kubectl "$OC" "$@"
    "$OC" "$@"
}

function _____OC() {
    # When the oc/kubectl command must run in the same process
    # as the caller.
    debug kubectl "$OC" "$@"
    exec "$OC" "$@"
}

function run_on_sync() {
    get_run_aborted && return 1
    ____OC exec "${sync_pod[@]}" -- "$@"
}

function run_on_sync_n() {
    get_run_aborted && return 1
    ____OC exec "${sync_pod[@]}" --stdin=false -- "$@"
}

function namespace_exists() {
    local ns=$1
    ____OC get ns "$ns" >/dev/null 2>&1
}

function object_exists() {
    ____OC get "$@" >/dev/null 2>&1
}

function delete_object_safe() {
    object_exists "$@" && _OC delete "$@"
}

################################################################
# Synchronization between worker pods
################################################################

function get_sync() {
    if (( sync_start )) ; then
	if [[ ${1:-} != -q ]] ; then
	    echo "${global_sync_service}:$sync_port:$sync_ns_port"
	fi
	return 0
    else
	return 1
    fi
}

function create_sync_service() {
    local namespace=$1
    local sync_clients=${2:-0}
    local initial_sync_clients=${3:-$sync_clients}
    if get_sync -q ; then
	if [[ $namespace = "${namespaces_to_create[0]:-}" ]] ; then
	    create_service -W -h -v "${basename}-sync-sync" "$sync_namespace" "${sync_namespace}-sync" "$sync_port" "$sync_ns_port"
	    create_sync_deployment "$sync_namespace" "$((sync_clients * ${#namespaces_to_create[@]}))" "$((initial_sync_clients * ${#namespaces_to_create[@]}))"
	fi
	create_external_service "$namespace" "${basename}-sync-sync" "${global_sync_service}" "$sync_port" "$sync_ns_port"
    fi
}

function get_drop_cache() {
    local namespace=$1
    local instance=$2
    local replica=$3
    requires_drop_cache && echo "${namespace}-${workload}-${instance}-${replica}-dc:$drop_cache_port"
}

################################################################
# Logging
################################################################

# Based on https://gist.github.com/akostadinov/33bb2606afe1b334169dfbf202991d36
function stack_trace() {
    local -a stack=()
    local stack_size=${#FUNCNAME[@]}
    local -i start=${1:-1}
    local -i max_frames=${2:-$stack_size}
    ((max_frames > stack_size)) && max_frames=$stack_size
    local -i i
    local -i max_funcname=0
    local -i stack_size_len=${#max_frames}
    local -i max_filename_len=0
    local -i max_line_len=0

    # to avoid noise we start with 1 to skip the stack function
    for (( i = start; i < max_frames; i++ )); do
	local func="${FUNCNAME[$i]:-(top level)}"
	((${#func} > max_funcname)) && max_funcname=${#func}
	local src="${BASH_SOURCE[$i]:-(no file)}"
	# Line number is used as a string here, not an int,
	# since we want the length of it as a string.
	local line="${BASH_LINENO[$(( i - 1 ))]}"
	if [[ $src = "$__realsc__" ]] ; then
	    src="$__topsc__"
	fi
	((${#src} > max_filename_len)) && max_filename_len=${#src}
	((${#line} > max_line_len)) && max_line_len=${#line}
    done
    local stack_frame_str="    (%${stack_size_len}d)   %${max_filename_len}s:%-${max_line_len}d  %${max_funcname}s%s"
    local -i arg_count=${BASH_ARGC[0]}
    for (( i = start; i < max_frames; i++ )); do
	local func="${FUNCNAME[$i]:-(top level)}"
	local -i line="${BASH_LINENO[$(( i - 1 ))]}"
	local src="${BASH_SOURCE[$i]:-(no file)}"
	if [[ $src = "$__realsc__" ]] ; then
	    src="$__topsc__"
	fi
	local -i frame_arg_count=${BASH_ARGC[$i]}
	local argstr=
	if ((frame_arg_count > 0)) ; then
	    local -i j
	    for ((j = arg_count + frame_arg_count - 1; j >= arg_count; j--)) ; do
		argstr+=" ${BASH_ARGV[$j]}"
	    done
	fi
	# We need a dynamically generated string to get the columns correct.
	# shellcheck disable=SC2059
	stack+=("$(printf "$stack_frame_str" "$((i - start))" "$src" "$line" "$func" "${argstr:+ $argstr}")")
	arg_count=$((arg_count + frame_arg_count))
    done
    (IFS=$'\n'; echo "${stack[*]}")
}

function set_run_started() {
    touch "${cb_tempdir}/___run_started"
}

function get_run_started() {
    test -f "${cb_tempdir}/___run_started"
}

function set_run_aborted() {
    echo "Run aborted: ${*:-unknown reason}" 1>&2
    stack_trace
    touch "${cb_tempdir}/___run_aborted"
}

function get_run_aborted() {
    test -f "${cb_tempdir}/___run_aborted"
}

function get_run_failed() {
    test -f "${cb_tempdir}/___run_failed" || test -f "${cb_tempdir}/___run_aborted"
}

function set_run_failed() {
    if get_run_failed ; then
	if ! get_run_aborted ; then
	    echo "Secondary failure: ${*:-unknown reason}" 1>&2
	    stack_trace 1 2 1>&2
	fi
	return
    fi
    echo "Run failed: ${*:-unknown reason}" 1>&2
    stack_trace
    touch "${cb_tempdir}/___run_failed"
    run_on_sync_n sh -c "echo 'Please see logs for details.' >> '$sync_error_file'" || touch "${cb_tempdir}/___run_aborted"
}

function supports_metrics() {
    if ((metrics_support < 0)) ; then
	metrics_support=1
	____OC get pod -n openshift-monitoring prometheus-k8s-0 >/dev/null 2>&1 || metrics_support=0
    fi
    ((metrics_support > 0))
}

function get_pod_timestamp() {
    local format=${1:-%s.%N}
    shift
    ___OC exec "$@" -- /bin/sh -c "date '+$format'" || killthemall "Unable to retrieve timestamp from pod $*"
}

function get_prometheus_pod_timestamp() {
    local format=${1:-%s.%N}
    if supports_metrics ; then
	get_pod_timestamp "$format" -n openshift-monitoring prometheus-k8s-0 -c prometheus
    else
	date "+$format"
	return 1
    fi
}

function readable_timestamp() {
    local rawtime=${1:-}
    date -u '+%Y_%m_%dT%H_%M_%S%z' ${rawtime:+"--date=@$rawtime"}
}

function set_start_timestamps() {
    local -i retries=5
    if supports_metrics ; then
	while ((retries-- > 0)) ; do
	    first_start_timestamp=$(date +%s.%N)
	    if prometheus_exact_starting_timestamp=$(get_prometheus_pod_timestamp '%s.%N') ; then
		prometheus_starting_timestamp=${prometheus_exact_starting_timestamp%%.*}
		second_start_timestamp=$(date +%s.%N)
		return 0
	    fi
	    if ((retries > 0)) ; then
		warn "Fetch timestamp failed! $retries attempt(s) left"
		sleep 5
	    else
		warn "Unable to retrieve Prometheus timestamp (hard error)"
	    fi
	done
	return 1
    else
	first_start_timestamp=$(date +%s.%N)
	prometheus_starting_timestamp=$first_start_timestamp
	prometheus_exact_starting_timestamp=$first_start_timestamp
	second_start_timestamp=$first_start_timestamp
    fi
}

function get_pod_and_local_timestamps() {
    local -i sync_prestart
    sync_prestart=$(date +%s)
    until __OC exec "$@" -- /bin/sh -c "date +%s.%N" </dev/null >/dev/null 2>/dev/null ; do
	if get_run_failed || get_run_aborted ; then
	    return 1
	fi
	local status
	status=$(__OC get pod "$@" -o jsonpath="{.status.phase}" 2>/dev/null)
	case "$status" in
	    Error|Failed)
		echo "Sync pod failed:" 1>&2
		__OC logs "$@" | tail -10 1>&2
		killthemall "Sync pod failed"
		;;
	    *)  ;;
	esac
	if (($(date +%s) - sync_prestart > pod_start_timeout)) ; then
	    echo "Sync pod did not start!" 1>&2
	    if [[ -n "$artifactdir" ]] ; then
		__OC describe pod "$@" > "${artifactdir}/sync.desc"
	    fi
	    killthemall "Sync pod did not start in $pod_start_timeout seconds"
	fi
	sleep 2
    done
    local first_local_ts
    local remote_ts
    local second_local_ts
    first_local_ts=$(date +%s.%N)
    remote_ts=$(__OC exec "$@" -- /bin/sh -c "date +%s.%N" </dev/null) || killthemall "Unable to retrieve sync pod timestamp"
    second_local_ts=$(date +%s.%N)
    _OC exec --stdin=true "$@" -- /bin/sh -c "cat > '${controller_timestamp_file}.tmp' && mv '${controller_timestamp_file}.tmp' '${controller_timestamp_file}'" <<EOF
{
  "first_controller_ts": $first_local_ts,
  "sync_ts": $remote_ts,
  "second_controller_ts": $second_local_ts
}
EOF
    # shellcheck disable=SC2181
    if (( $? != 0 )) ; then
	set_run_failed "Unable to write timing data to sync pod"
	return 1
    fi
    echo "$first_local_ts" "$remote_ts" "$second_local_ts"
}

function start_prometheus_snapshot() {
    if ((!doit)) || ! supports_metrics ; then return 0; fi
    report_if_desired "Starting Prometheus snapshot" 1>&2
    _OC delete pod -n openshift-monitoring prometheus-k8s-0
    local -i retry=12
    until __OC get pod -n openshift-monitoring prometheus-k8s-0 >/dev/null 2>&1 ; do
	report_if_desired "Promtheus pod did not start, $retry attempt(s) left" 1>&2
	if ((retry <= 0)) ; then
	    killthemall "Prometheus pod did not restart!"
	fi
	retry=$((retry-1))
	sleep 5
    done
    __OC wait --for=condition=Ready -n openshift-monitoring pod/prometheus-k8s-0 || killthemall "Prometheus pod did not become ready"
    set_start_timestamps || return 1
    # Wait for prometheus pod to fully initialize

    sleep "$metrics_epoch"
    report_if_desired "Prometheus snapshot started" 1>&2
}

function retrieve_prometheus_snapshot() {
    if ((!doit)) || ! supports_metrics ; then return 0; fi
    report_if_desired "Retrieving Prometheus snapshot" 1>&2
    local dir=${1:-$artifactdir}
    sleep 60
    prometheus_ending_timestamp=$(get_prometheus_pod_timestamp)
    local promdb_name
    promdb_name="promdb_$(readable_timestamp "$prometheus_starting_timestamp")_$(readable_timestamp "$prometheus_ending_timestamp")"
    local promdb_path="${dir:+${dir}/}${promdb_name}.tar"
    if __OC exec -n openshift-monitoring prometheus-k8s-0 -c prometheus -- /bin/sh -c "tar cf - . -C /prometheus --transform 's,^[.],./${promdb_name},' .; true" > "$promdb_path" ; then
	report_if_desired "Prometheus snapshot retrieved" 1>&2
    else
	echo "Unable to retrieve Prometheus snapshot" 1>&2
    fi
}

function ts() {
    local dt
    dt=$(date '+%s.%N')
    local sec=${dt%.*}
    local ns=${dt#*.}
    echo "${sec}.${ns:0:6}"
}

function run_status_monitor_1() {
    # We need to kill the actual monitor reasonably quickly if the job fails.

    _____OC get pod "$@" -w -o jsonpath='{.metadata.namespace} {.metadata.name} {.status.phase}{"\n"}' &
    local oc_proc=$!
    trap 'kill -9 "$oc_proc" >/dev/null 2>&1; return 1' PIPE
    while ! get_run_failed ; do
	printf '++Mark++ ++Mark+ %(%s)T%s' -1 $'\n'
	sleep 1
    done
    kill -9 "$oc_proc" 1>&2
}

function run_status_monitor() {
    if [[ -n "$artifactdir" ]] ; then
	mkdir -p "$artifactdir"
	rm -f "$artifactdir/.artifacts"
	run_status_monitor_1 "$@" | stdbuf -i0 -o0 -e0 tee >(grep -v '\+\+Mark\+\+' | timestamp >"${artifactdir}/monitor.log")
    else
	run_status_monitor_1 "$@"
    fi
}

function _monitor_pods() {
    if ((timeout > 0)) ; then
	timeout=$(($(date +%s) + timeout))
    fi
    local pods_pending=''
    local -i pod_progress_timeout=0
    if [[ -n "${injected_errors[timeout]:-}" ]] ; then
	warn "*** Injecting forced timeout error"
    fi
    # shellcheck disable=2034
    local -i running_pod_count=0
    local -i finished_pod_count=0
    local -i other_pod_count=0
    local -A pod_status=()
    local -A running_pods=()
    local -A starting_pods=()
    local pod
    local name
    local namespace
    local status
    local lstatus
    if [[ -n "${injected_errors[pending]:-}" ]] ; then
	warn "*** Injecting pending error"
	starting_pods["TEST/TEST"]=1
    fi
    local -i message_printed=0
    while read -r namespace name status ; do
	if [[ -n "${cb_tempdir:-}" && ( -f "$cb_tempdir/___run_complete" || -f "$cb_tempdir/___run_failed" ) ]] ; then
	    if [[ -z "${injected_errors[timeout]:-}" ]] ; then
		return 0
	    else
		sleep infinity
	    fi
	fi
	if [[ $namespace != ++Mark++ ]] ; then
	    # This definitely shouldn't happen, but being defensive doesn't hurt.
	    if [[ -z "$status" || -z "$namespace" || -z "$name" ]] ; then continue; fi
	    pod="${namespace,,}/${name,,}"
	    lstatus="${status,,}"
	    # No guarantee that we won't get a repeated status
	    if [[ $lstatus = "${pod_status[$name]:-}" ]] ; then continue; fi
	    debug monitor "$pod" "${pod_status[$pod]:-}" '=>' "$lstatus"
	    pod_status["$pod"]=$lstatus
	    unset "starting_pods[$pod]"
	    unset "running_pods[$pod]"
	    case "$lstatus" in
		error|failed)
		    echo "Pod -n $namespace $name $status!" 1>&2
		    echo "Tail end of logs:" 1>&2
		    # TODO: Need to get logs from each container
		    ____OC logs -n "$namespace" "$name" |tail -20 1>&2
		    set_run_failed "Pod -n $namespace $name failed with $status"
		    if ((get_sync_logs_pid > 1)) ; then kill -INT "$get_sync_logs_pid"; fi
		    return 1
		    ;;
		pending|containercreating)
		    starting_pods["$namespace/$name"]=1
		    ;;
		running)
		    other_pod_count=$((other_pod_count-1))
		    running_pods["$namespace/$name"]=1
		    ;;
		completed|terminat*|succeeded)
		    unset "pod_status[$pod]"
		    other_pod_count=$((other_pod_count-1))
		    finished_pod_count=$((finished_pod_count+1))
		    ;;
		*)
		    other_pod_count=$((other_pod_count+1))
		    ;;
	    esac
	else
	    # Timestamp
	    local timestamp=$status
	    if [[ -z "${injected_errors[timeout]:-}" ]] && ! supports_reporting "$requested_workload" ; then
		if (( ${#running_pods[@]} + finished_pod_count > 0 && other_pod_count == 0 )) ; then
		    set_run_failed "Run failed: running pods ${#running_pods[@]} finished pods $finished_pod_count others $other_pod_count"
		    sleep "$workload_run_time"
		    return
		fi
	    fi

	    if [[ -n "${starting_pods[*]}" ]] ; then
		pods_now_pending=$(IFS=$'\n'; echo "${!starting_pods[*]}" | sort)
		if [[ "$pods_now_pending" != "$pods_pending" ]] ; then
		    pod_progress_timeout=$((timestamp+pod_start_timeout))
		    pods_pending="$pods_now_pending"
		    if [[ -z "$pods_pending" ]] ; then
			report_if_desired "All pods are running                                 " 1>&2
		    else
			# If we've reported pods pending, and then more pods are running,
			# we want to overprint the old message so it doesn't look like things
			# are stuck.  However, to avoid log clutter, we don't do this unless
			# a pending message was previously printed.
			if ((message_printed)) ; then
			    echo -ne "                                                  \r" | report_if_desired 1>&2
			    message_printed=0
			fi
		    fi
		else
		    if ((timestamp > pod_progress_timeout)) ; then
			set_run_failed "No progress with pods after $pod_start_timeout seconds, ${#starting_pods[@]} pods still pending."
			return 1
		    fi
		    if ((pod_progress_timeout-timestamp <= 30)) ; then
			local p_seconds=seconds
			local p_pods=pods
			if ((pod_progress_timeout-timestamp == 1)) ; then p_seconds=second; fi
			if ((${#starting_pods[@]} == 1)) ; then p_pods=pod; fi
			echo -ne "${#starting_pods[@]} $p_pods pending (will retry $((pod_progress_timeout-timestamp)) $p_seconds)\r" | report_if_desired 1>&2
			message_printed=1
		    fi
		fi
	    elif ((message_printed)) ; then
		echo -ne "                                                  \r" | report_if_desired 1>&2
		message_printed=0
	    fi
	    if ((timeout > 0 && timestamp > timeout)) ; then
		set_run_failed "Timed out"
	    fi
	fi
    done
}

function monitor_pods() {
    exec 0</dev/null 1>/dev/null
    run_status_monitor "$@" | _monitor_pods "$timeout"
}

function run_logger() {
    local -a pids_to_kill=()
    local OPTIND=0
    while getopts "p:" arg "$@" ; do
	case "$arg" in
	    p) pids_to_kill+=("$OPTARG") ;;
	    *)                           ;;
	esac
    done
    shift $((OPTIND-1))
    "$@" </dev/null
    if [[ -n "${pids_to_kill[*]}" ]] ; then
	exec 2>/dev/null
	kill -USR2 "${pids_to_kill[@]}"
	# shellcheck disable=SC2046
	[[ -n "$(jobs -p)" ]] && kill $(jobs -p)
    fi
}

# Use a separate flag file for errors to simplify the logic.
# This way we can send correct output to stdout, but handle
# errors in a separate subprocess.
function _fail_helper()  {
    trap exit TERM
    local faildata
    while : ; do
	local podstatus
	podstatus=$(____OC get pod -ojsonpath='{.status.phase}' "${sync_pod[@]}" 2>/dev/null)
	case "$podstatus" in
	    Succeeded|Terminated)
		return
		;;
	    Running)
		# Need to produce periodic output to stderr to prevent
		# oc exec connection from prematurely terminating.
		# If the flag file exists, we need to exit even if there's
		# no error flag.
		faildata="$(run_on_sync_n sh -c "while [[ ! -f '$sync_error_file' && ! -f '$sync_flag_file' ]] ; do sleep 5; echo KEEPALIVE 1>&2; done; cat '$sync_error_file'" 2>/dev/null)"
		if [[ -n "$faildata" ]] ; then
		    set_run_failed "Run failed: \n${faildata:-}"
		    return
		fi
		;;
	    *)
		sleep 1;
		;;
	esac
    done
}

function _log_helper() {
    local OPTIND=0
    local OPTARG
    local fail_helper=
    while getopts 'e:' opt "$@" ; do
	case "$opt" in
	    e) fail_helper=$OPTARG ;;
	    *)			   ;;
	esac
    done
    shift $((OPTIND-1))
    if [[ -n "${fail_helper:-}" ]] ; then
	"$fail_helper" &
    fi
    if [[ -n "${injected_errors[timeout]:-}" ]] ; then
	echo "*** Injecting forced timeout error" 1>&2
	sleep infinity
    fi
    local tmpfile="$cb_tempdir/_log_helper.out"
    until [[ $(____OC get pod -ojsonpath='{.status.phase}' "${sync_pod[@]}" 2>/dev/null) != 'Running' ]] ; do
	# Need to produce periodic output to stderr to prevent oc exec connection from prematurely terminating
	# We want to capture all stderr output except for the KEEPALIVE and DONE messages.
	# Unfortunately, bash does not allow direct redirection of file descriptors other than stdout into
	# pipes, so we have to redirect stderr to stdout, stdout to an unused file descriptor (4 in this case,
	# as we use 3 for other purposes).  The we pipe stdout (former stderr) through a grep command
	# to filter out the status messages, timestamp them and send them back to stderr, and finally
	# redirect fd 4 back to the temporary file.
	# If that seems enough to make your head spin...well, it is.
	if ( (run_on_sync_n sh -c "while [[ ! -f '$sync_flag_file' && ! -f '$sync_error_file' ]] ; do sleep 5; echo KEEPALIVE 1>&2; done; cat '$sync_flag_file'; sleep 5; echo DONE 1>&2") 2>&1 1>&4 | while read -r l; do if [[ $l != KEEPALIVE && $l != DONE ]] ; then echo "$l"; fi; done | timestamp 1>&2) 4> "$tmpfile" &&
	       grep -q 'worker_results' "$tmpfile" && jq -c . "$tmpfile" >/dev/null 2>&1 ; then
	    report_if_desired "Run complete, retrieving results" 1>&2
	    cat "$tmpfile"
	    rm -f "$tmpfile"
	    break
	fi
	get_run_failed && return 1
	timestamp <<< "Data retrieval failed!  Retrying" 1>&2
	# One cause of failure is problems with cert rotation or other causes interfering
	# with communication with the apiserver.  The first connection after that resolves itself
	# results in messages such as
	# Error from server: error dialing backend: write tcp 192.168.216.10:55618->192.168.216.13:10250: use of closed network connection
	# which will result in oc/kubectl get pod (or much of anything else) returning
	# effectively an empty status.  So we want to make sure that our call to get
	# pod status only comes after a successful
	until (( "$(____OC get pod -A --no-headers 2>/dev/null | wc -l)" > 10)) ; do
	    get_run_failed && return 1
	    sleep 5
	done
	sleep 5
    done
    # Tell the pod monitor to stop.
    if [[ -n "${cb_tempdir:-}" && -d "$cb_tempdir" ]] ; then
	touch "$cb_tempdir/___run_complete"
    fi
    local -i i
    for ((i = 0; i < 5; i++)) ; do
	run_on_sync_n sh -c "rm -f '$sync_flag_file'" && return
	sleep 5
    done
    timestamp <<< "Info: Can't terminate sync" 1>&2
}

function _get_sync_logs_poll() {
    trap '' TERM
    local pod
    local status
    pod_status_found=0
    while : ; do
	# shellcheck disable=SC2086
	status=$(__OC get pod "${sync_pod[@]}" -o jsonpath="{.status.phase}" 2>/dev/null)
	case "$status" in
	    Running)
		break
		;;
	    Pending)
		pod_status_found=1
		sleep 1
		;;
	    Error|Failed)
		pod_status_found=1
		set_run_failed "Status of pod $pod failed!"
		return 1
		;;
	    ''|Succeeded)	# Might be an old pod not yet deleted
		if ((pod_status_found)) ; then
		    echo "Unexpected status '$status' of pod $pod!" 1>&2
		    return 1
		else
		    sleep 1
		fi
		;;
	    *)
		pod_status_found=1
		echo "Unexpected status '$status' of pod $pod!" 1>&2
		return 1
		;;
	esac
    done
    # shellcheck disable=SC2086
    local mypid=$BASHPID
    monitor_pods -A -l "${basename}-monitor=$xuuid" &
    # shellcheck disable=SC2086
    if supports_reporting "$requested_workload" ; then
	# Ensure that if there's a lot of output that we don't remove the sync file before it has all been flushed out
	run_logger -p "$mypid" -- _log_helper -e _fail_helper -- &
    fi
    trap 'kill $(jobs -p) 2>/dev/null 1>&2 && wait' USR2
    # Wait for either the monitor or the logger to exit and terminate
    # the other one.
    wait -n
    # shellcheck disable=SC2046
    kill $(jobs -p) 2>/dev/null
    wait
    return 0
}

function get_sync_logs_poll() {
    local tfile
    tfile=$(mktemp ${cb_tempdir:+-p "$cb_tempdir"} -t '_clusterbusterlogs.XXXXXXXXXX') || fatal "Cannot create temporary file"
    trap 'retrieve_successful_logs=1 _retrieve_artifacts 1; if [[ -n "${tfile:-}" && -f "$tfile" ]] ; then rm -f "$tfile"; unset tfile; fi; echo "Status: Fail"; return 1' INT TERM HUP USR1
    _get_sync_logs_poll > "$tfile"
    local status=$?
    if ((status == 0)) ; then
	local results
	results="$(cat "$tfile")"
	if [[ -z "$results" ]] ; then results='{}'; fi
	echo -n '"Results": '"$results"
    else
	echo "Collecting error report" 1>&2
	echo -n '"Results": {}'
    fi
    if [[ -n "${tfile:-}" && -f "$tfile" ]] ; then
	rm -f "$tfile"
    fi
    unset tfile
    return $status
}

function __report_one_volume() {
    local volname=$1
	cat <<EOF
 {
  "name": "$volname",
  "mount_path": "${volume_mount_paths[$volname]}",
  "type": "${volume_types[$vname]}",
  "type_key": "${volume_types[$vname]}",
  "scoped_name": "${volume_scoped_names[$vname]}"
 }
EOF
}

function _report_volumes() {
    echo '"volumes": ['
    local -a vols=()
    for volname in "${volumes[@]}" ; do
	vols+=("$(__report_one_volume "$volname")")
    done
    (IFS=$',\n'; echo "${vols[*]}")
    echo '],'
}

function _report_emptydirs() {
    if ((${#emptydirs[@]})) ; then
	echo '"emptydirVolumes": ['
	local -a ed=("${emptydirs[@]}")
	ed=("${ed[@]/#/}")
	ed=("${ed[@]/%/}")
	(IFS=$',\n'; echo "${ed[*]}")
	echo "],"
    fi
}

function quote_list() {
    local -a a=("$@")
    a=("${a[@]//\"/\\\"}")
    a=("${a[@]//\$'\n'/ }")
    a=("${a[@]/#/\"}")
    a=("${a[@]/%/\"}")
    (IFS=$',\n '; echo "${a[*]}")
}

function _report_pin_nodes() {
    local -a nodes
    local class
    for class in "${!pin_nodes[@]}" ; do
	nodes+=("\"$class\": \"${pin_nodes[$class]}\"")
    done
    (IFS=$',\n '; echo "${nodes[*]}")
}

function _report_runtime_classes() {
    local -a runtimeclasses
    local class
    if [[ $deployment_type = "vm" ]] ; then
	runtimeclasses=("\"default\": \"vm\"")
    else
	for class in "${!runtime_classes[@]}" ; do
	    runtimeclasses+=("\"$class\": \"${runtime_classes[$class]}\"")
	done
    fi
    (IFS=$',\n '; echo "${runtimeclasses[*]}")
}

function _extract_metrics() {
    if supports_metrics && [[ -r "$metrics_file" ]] ; then
	report_if_desired "Waiting 60 seconds for metrics data collection to complete" 1>&2
	sleep 60
	report_if_desired "Retrieving system metrics data" 1>&2
	cat <<EOF
"metrics": $("${__topdir__}/prom-extract" --indent= --define "namespace_re=${basename}-.*" -m "$metrics_file" -s "$metrics_interval" --metrics-only --start_time="$((prometheus_starting_timestamp - metrics_epoch))" --post-settling-time="$((metrics_epoch*2))"),
EOF
    fi
}

function _workload_reporting_class() {
    if supports_api -w "$requested_workload" workload_reporting_class ; then
	call_api -w "$requested_workload" workload_reporting_class
    else
	echo "$requested_workload"
    fi
}

function _report_liveness_probe() {
    cat <<EOF
"liveness_probe_frequency": $liveness_probe_frequency,
"liveness_probe_sleep_time": $liveness_probe_sleep_time,
EOF
}

function _get_csv_version() {
    local product
    local namespace=
    local field='.spec.version'
    local OPTARG
    local OPTIND=0
    local opt
    while getopts 'n:f:' opt "$@" ; do
	case "$opt" in
	    n) namespace=$OPTARG ;;
	    f) field=$OPTARG	 ;;
	    *)			 ;;
	esac
    done
    shift $((OPTIND-1))
    local product=$1
    namespace=${namespace:-openshift-${product}}
    if namespace_exists "$namespace" ; then
	local version
	version=$(____OC get csv -n "$namespace" -o jsonpath="{.items[0]${field}}" 2>/dev/null)
	if [[ -n "$version" ]] ; then
	    cat <<EOF
"${product}_version": "${version:-}",
EOF
	fi
    fi
}

function _get_kata_version() {
    if [[ -n "$(____OC get kataconfig --no-headers 2>/dev/null)" ]] ; then
	local node
	while read -r node ; do
	    local answer
	    answer=$(____OC debug "$node" -- chroot /host sh -c "rpm -q --queryformat='%{NAME}-%{VERSION}-%{RELEASE}.%{ARCH}'$'\n' kata-containers" 2>/dev/null | head -1 |grep -v 'is not installed')
	    if [[ -n "$answer" ]] ; then
		cat <<EOF
"kata_containers_version": "$answer",
EOF
		return
	    fi
	done <<< "$(____OC get node -oname --no-headers 2>/dev/null)"
    fi
}

function _report_metadata_and_objects() {
    function readable_timestamp_report() {
	local rawtime=${1:-}
	date -u '+%Y-%m-%dT%T%:z' ${rawtime:+"--date=@$rawtime"}
    }
    local status=$1
    local enddate=
    enddate=$(date +%s.%N)
    cat <<EOF
"Status": "$status",
"metadata": {
 "kind": "clusterbusterResults",
 "controller_first_start_timestamp": $first_start_timestamp,
 "prometheus_starting_timestamp": $prometheus_exact_starting_timestamp,
 "controller_second_start_timestamp": $second_start_timestamp,
 "controller_end_timestamp": $enddate,
 "controller_elapsed_time": $(bc <<< "$enddate - ${second_start_timestamp:-0}"),
 "cluster_start_time": "$(readable_timestamp "${prometheus_starting_timestamp}")",
 "job_name": "$job_name",
 "uuid": "$uuid",
 "workload": "$requested_workload",
 "workload_reporting_class": "$(_workload_reporting_class)",
 "kubernetes_version": $(indent_hang 1 __OC version -ojson),
 "command_line": [$(quote_list "${saved_argv[@]}")],
 "expanded_command_line": [$(quote_list "${processed_options[@]}")],
 "run_host": "$(hostname -f)",
 "workload_metadata": {$(indent_hang 1 generate_workload_metadata)},
 "controller_presync_timestamp": $first_local_ts,
 "sync_timestamp": $remote_ts,
 "controller_postsync_timestamp": $second_local_ts,
 "artifact_directory": "$artifactdir",
$(indent 1 _get_csv_version -n openshift-sandboxed-containers-operator kata)
$(indent 1 _get_kata_version)
$(indent 1 _get_csv_version cnv)
$(indent 1 _get_csv_version -f .spec.labels.full_version -n openshift-storage odf)
 "options": {
  "basename": "$basename",
  "containers_per_pod": $containers_per_pod,
  "deployments_per_namespace": $deps_per_namespace,
  "namespaces": $namespaces,
  "bytes_transfer": $bytes_transfer,
  "bytes_transfer_max": $bytes_transfer_max,
  "workload_run_time": $workload_run_time,
  "workload_run_time_max": $workload_run_time_max,
  "headless_services": $headless_services,
  "drop_cache": $drop_node_cache,
  "always_drop_cache": $drop_all_node_cache,
  "pin_nodes": {$(_report_pin_nodes)},
$(indent 2 _report_volumes)
$(indent 2 _report_liveness_probe)
  "secrets": $secrets,
  "replicas": $replicas,
  "container_image": "$container_image",
  "node_selector": "$node_selector",
$(indent 2 container_resources_json)
  "runtime_classes": {$(_report_runtime_classes)},
$(indent 2 _report_emptydirs)
  "target_data_rate": $target_data_rate,
  "workload_options": {
$(indent 3 call_api -w "$requested_workload" "report_options")
  }
 }
},
$(indent 1 _extract_metrics)
"nodes": $(__OC get nodes -ojson 2>/dev/null | jq -c .),
"api_objects": $(__OC get all -A -l "${basename}-id=$uuid" -ojson 2>/dev/null |jq -c .items?),
"csvs": $(__OC get csv -A -ojson 2>/dev/null | jq -r '[foreach .items[]? as $item ([[],[]];0; {name: $item.metadata.name, namespace: $item.metadata.namespace, version: $item.spec.version})]')
EOF
}

function _report_failure() {
    cat <<EOF
{
 "Results": {},
$(indent 1 _report_metadata_and_objects "$failure_status")
}
EOF
}

function _get_sync_logs() {
    local first_local_ts
    local remote_ts
    local second_local_ts
    local status=$failure_status
    local do_retrieve_artifacts=1
    protect_pids "$BASHPID"
    read -r first_local_ts remote_ts second_local_ts <<< "$(get_pod_and_local_timestamps "${sync_pod[@]}")"
    if [[ -z "$remote_ts" ]] ; then
	killthemall "Unable to retrieve sync timestamp"
    fi
    local -i reported=0
    local tfile1=
    local tfile2=
    local -i retval=1
    trap 'if [[ -n "$tfile2" && -f "$tfile2" ]] ; then rm -f "$tfile1" "$tfile2" ; fi; if ((! reported)) ; _report_failure; reported=1; fi; retrieve_successful_logs=1 _retrieve_artifacts 2; return 1' TERM
    tfile1=$(mktemp ${cb_tempdir:+-p "$cb_tempdir"} -t '_clusterbusterlogs1.XXXXXXXXXX') || fatal "Cannot create temporary file"
    tfile2=$(mktemp ${cb_tempdir:+-p "$cb_tempdir"} -t '_clusterbusterlogs2.XXXXXXXXXX') || fatal "Cannot create temporary file"
    "$@" > "$tfile1" && {
	status=Success
	do_retrieve_artifacts=
	retval=0
    }
    report_if_desired "Generating run data" 1>&2
    cat > "$tfile2" <<EOF
{
$(indent 1 < "$tfile1"),
$(indent 1 _report_metadata_and_objects "$status")
}
EOF
    ((reported)) || cat "$tfile2"
    reported=1
    rm -f "$tfile1" "$tfile2"
    # shellcheck disable=SC2086
    _retrieve_artifacts $do_retrieve_artifacts || return 1
    return $retval
}

function _retrieve_artifacts() {
    local always_retrieve_artifacts=${1:-}
    get_run_started || return 1
    get_run_failed && always_retrieve_artifacts=1
    if [[ -n "$artifactdir" && ! -f "$artifactdir/.artifacts" ]] ; then
	report_if_desired "Retrieving run artifacts" 1>&2
	mkdir -p "$artifactdir/Logs"
	mkdir -p "$artifactdir/Describe"
	touch "$artifactdir/.artifacts"
	local -i failcount=0
	local -A jobs_pending
	local job
	local -A pods_described=()
	local namespace
	local pod
	local container
	local status
	while read -r namespace pod container status; do
	    if [[ ($namespace != "$sync_namespace" || $sync_in_first_namespace -ne 0) &&
		      -z $always_retrieve_artifacts &&
		      $retrieve_successful_logs -eq 0 &&
		      ($status = Running || $status = Completed || $status = Succeeded) ]] ; then
		continue
	    fi
	    local podname="${namespace}:${pod}"
	    local name="${podname}:${container}"
	    if [[ -n "${pods_described[$podname]:-}" ]] ; then
		__OC logs -n "$namespace" -c "$container" "$pod" 2>/dev/null > "$artifactdir/Logs/$name" &
	    else
		(__OC logs -n "$namespace" -c "$container" "$pod" 2>/dev/null > "$artifactdir/Logs/$name"; __OC describe pod -n "$namespace" "$pod" 2>/dev/null > "$artifactdir/Describe/$podname") &
		pods_described[$podname]=1
	    fi
	    jobs_pending[$!]=$name
	    if (( ${#jobs_pending[@]} > parallel_log_retrieval )) ; then
		for job in "${!jobs_pending[@]}" ; do
		    wait "$job" || {
			rm -f "$artifactdir/Logs/$name"
			failcount=$((failcount+1))
			if ((failcount <= 5)) ; then
			    echo "Unable to retrieve logs for pod $name" 1>&2
			fi
		    }
		    unset "jobs_pending[$job]"
		done
	    fi
	done <<< "$(__OC get pod -A -l "${basename}-id=$uuid" -ojson 2>/dev/null | jq -r '[foreach .items[]? as $item ([[],[]];0; (if ($item.kind == "Pod") then ([foreach $item.spec.containers[]? as $container ([[],[]];0; $item.metadata.namespace + " " + $item.metadata.name + " " + $container.name + " " + $item.status.phase)]) else null end))] | flatten | map (select (. != null))[]')"
	for job in "${!jobs_pending[@]}" ; do
	    wait "$job" || {
		rm -f "$artifactdir/Logs/$name"
		failcount=$((failcount+1))
		if ((failcount <= 5)) ; then
		    echo "Unable to retrieve logs for pod $name" 1>&2
		fi
	    }
	    unset "jobs_pending[$job]"
	done
	if ((failcount > 5)) ; then
	    echo "+ $((failcount - 5)) more" 1>&2
	fi
    fi
}

function print_report() {
    trap '' TERM
    if [[ $report_format = raw ]] ; then
	cat
    else
	"${pathdir:-.}/clusterbuster-report" ${report_format:+-o "$report_format"}
    fi
}

function get_sync_logs() {
    trap - TERM
    protect_pids "$BASHPID"
<<<<<<< HEAD
    if supports_reporting "$requested_workload"; then
	local log_cmd=get_sync_logs_poll
=======
    log_cmd=get_sync_logs_poll
    if supports_api -w "$requested_workload" supports_reporting; then
>>>>>>> 2b2091ec
	if [[ -n "$artifactdir" ]] ; then
	    # Even if reporting fails, make sure we capture the JSON
	    _get_sync_logs "$log_cmd" > "$artifactdir/clusterbuster-report.tmp.json"
	    status=$?
	    mv "$artifactdir/clusterbuster-report.tmp.json" "$artifactdir/clusterbuster-report.json" &&
		print_report < "$artifactdir/clusterbuster-report.json"
	    return $status
	else
	    trap '' TERM
	    _get_sync_logs "$log_cmd" | print_report
	    return $((PIPESTATUS[0] || PIPESTATUS[1]))
	fi
    else
	echo "Workload $requested_workload does not support reporting" 1>&2
    fi
}

################################################################
# YAML fragment generation
################################################################

function privileged_security_context_content() {
    cat <<'EOF'
privileged: true
runAsUser: 0
EOF
}

function restricted_security_context_content() {
    cat <<'EOF'
allowPrivilegeEscalation: False
capabilities:
  drop:
  - ALL
runAsNonRoot: True
seccompProfile:
  type: RuntimeDefault
EOF
}

function default_security_context_content() {
    if ((create_pods_privileged)) ; then
	privileged_security_context_content
    else
	restricted_security_context_content
    fi
}

function sysctls_security_context() {
    get_sysctls
    if [[ -n "${__sysctls[*]}" ]] ; then
	echo "sysctls:"
	local key=
	for key in "${!__sysctls[@]}" ; do
	    echo "- name: $key"
	    echo "  value: ${__sysctls[$key]}"
	done
    fi
}

function default_security_context() {
    cat <<EOF
securityContext:
$(indent 2 default_security_context_content)
$(indent 2 sysctls_security_context)
EOF
}

function privileged_security_context() {
    cat <<EOF
securityContext:
$(indent 2 privileged_security_context_content)
$(indent 2 sysctls_security_context)
EOF
}

function restricted_security_context() {
    cat <<EOF
securityContext:
$(indent 2 restricted_security_context_content)
$(indent 2 sysctls_security_context)
EOF
}

function indent() {
    local -i column="$1"
    local -a cmd
    shift
    local str
    str=$(printf "%${column}s" '')
    if [[ -n "${hang_indent:-}" ]] ; then
	# shellcheck disable=SC2016
	cmd=(awk '/./ {if (a == 0) {print} else {print "'"$str"'", $0}; a = 1}')
    else
	cmd=(sed -e '/^$/d' -e "s/^/${str}/")
    fi
    if [[ -n "$*" ]] ; then
	"$@" | "${cmd[@]}"
    else
	"${cmd[@]}"
    fi
}

function indent_hang() {
    hang_indent=1 indent "$@"
}

function mkpodname() {
    local podname
    podname="${pod_prefix}$(IFS=-; echo "$*")"
    echo "${podname//_/-}"
}

function get_pin_node() {
    if [[ -n "${1:-}" ]] ; then
	if [[ -n "${pin_nodes[$1]:-}" ]] ; then
	    echo "${pin_nodes[$1]}"
	elif [[ -n "${pin_nodes[default]:-}" ]] ; then
	    echo "${pin_nodes[default]}"
	fi
    fi
}

function tolerations_yaml() {
    local toleration
    (( ${#tolerations[@]} )) || return
    echo "tolerations:"
    for toleration in "${tolerations[@]}" ; do
	# shellcheck disable=SC2206
	local -a tol=(${toleration//:/ })
	cat <<EOF
- key: "${tol[0]:-}"
  operator: "${tol[1]:-}"
  effect: "${tol[2]:-}"
EOF
    done
}

function container_resources_yaml() {
    function resources() {
	local token
	local -A resource_map=()
	local resource
	local value
	# Remove duplicate resources
	for token in "$@" ; do
	    resource=${token%%=*}
	    value=${token#*=}
	    resource_map[$resource]=$value
	done
	for resource in "${!resource_map[@]}" ; do
	    echo "$resource: ${resource_map[$resource]}"
	done
    }
    if (( ${#resource_limits[@]} + ${#resource_requests[@]} )) ; then
	echo "resources:"
	if (( ${#resource_limits[@]} )) ; then
	    echo "  limits:"
	    indent 4 resources "${resource_limits[@]}"
	fi
	if (( ${#resource_requests[@]} )) ; then
	    echo "  requests:"
	    indent 4 resources "${resource_requests[@]}"
	fi
    fi
}

function liveness_probe_yaml() {
    if ((liveness_probe_frequency > 0)) ; then
	cat <<EOF
livenessProbe:
  exec:
    command:
    - /bin/sleep "$liveness_probe_sleep_time"
  initialDelaySeconds: 10
  periodSeconds: $liveness_probe_frequency
EOF
    fi
}

function mk_selector() {
    local selector=$1
    local key=$selector
    local value=''
    if [[ $selector = *'='* ]] ; then
	key=${selector%%=*}
	value=${selector#*=}
    fi
    echo "nodeSelector:${nl}  $key: \"$value\""
}

function mk_yaml_args() {
    local OPTARG
    local OPTIND=0
    local arg
    local vm_mode=0
    args=()
    while getopts 'Vs' opt "$@" ; do
	case "$opt" in
            V) vm_mode=1 ;;
	    s)
		while read -r arg ; do
                    args+=("$arg")
		done
		;;
	    *)
		;;
	esac
    done
    if [[ ${ARGLIST_FORMAT:-} = vm ]] ; then vm_mode=1; fi
    shift $((OPTIND-1))
    args+=("$@")
    if ((vm_mode)) ; then
        IFS=' ' echo "${args[*]@Q}"
    else
        for arg in "$@" ; do
	    if [[ $arg =~ $'\n' ]] ; then
	        echo "- |"$'\n'"  ${arg//$'\n'/$'\n  '}"
	    else
	        echo "- \"$arg\""
	    fi
        done
    fi
}

function create_standard_containers() {
    local OPTARG
    local OPTIND=0
    local opt
    local image="$container_image"
    local replica=0
    while getopts 'i:R:' opt "$@" ; do
	case "$opt" in
	    i) image="$OPTARG"  ;;
	    R) replica="$OPTARG";;
	    *)		        ;;
	esac
    done
    shift $((OPTIND-1))
    local namespace=$1
    local instance=$2
    local secret_count=$3
    local replicas=$4
    local containers=$5
    local -i container
    local sync_service=
    local sync_port_num=
    local sync_ns_port_num=
    local drop_cache_service=
    local drop_cache_port_num=
    IFS=: read -r sync_service sync_port_num sync_ns_port_num <<< "$(get_sync)"
    IFS=: read -r drop_cache_service drop_cache_port_num <<< "$(get_drop_cache "$namespace" "$instance" "$replica")"
    for ((container = 0; container < containers; container++)) ; do
	cat <<EOF
- name: "c${container}"
  imagePullPolicy: $image_pull_policy
  image: "$image"
$(indent 2 container_standard_auxiliary_yaml)
$(indent 2 standard_environment)
$(indent 2 generate_environment)
  command:
$(if [[ -n "${arglist_function}" ]] ; then
     "${arglist_function}" "${system_configmap_mount_dir}/" "$@" "$container" -- \
     "$sync_nonce" "$namespace" "c$container" "$basetime" "$baseoffset" "$(ts)" "$exit_at_end" "$sync_service" \
     "$sync_port_num" "$sync_ns_port_num" "$drop_cache_service" "$drop_cache_port_num" | indent 2 ; fi)
$(indent 2 volume_mounts_yaml "$namespace" "${instance}" "$secret_count")
$(indent 2 <<< "${security_context:-}")
EOF
    done
}

function container_standard_auxiliary_yaml() {
    container_resources_yaml
    liveness_probe_yaml
}

function resources() {
    local token
    for token in "$@" ; do
	local resource=${token%%=*}
	local value=${token#*=}
	if [[ ! $value =~ ^-?[[:digit:]]+(\.[[:digit:]]+)?$ ]] ; then
	    value="\"$value\""
	fi
	echo "\"$resource\": $value"
    done
}

function resource_json() {
    local request_type=$1
    shift
    echo "    \"$request_type\": {"
    local -A resource_map=()
    local token
    local resource
    local value
    # Remove duplicate resources
    for token in "$@" ; do
	resource=${token%%=*}
	resource_map[$resource]=$token
    done
    local -a resources=()
    for resource in "${resource_map[@]}" ; do
	resources+=("$(resources "$resource")")
    done
    (IFS=$',\n        '; echo "${resources[*]}")
    echo "    }"
}

function container_resources_json() {
    local -a res_data=()
    if (( ${#resource_limits[@]} + ${#resource_requests[@]} )) ; then
	echo '"resources": {'
	if (( ${#resource_limits[@]} )) ; then
	    res_data+=("$(resource_json limits "${resource_limits[@]}")")
	fi
	if (( ${#resource_requests[@]} )) ; then
	    res_data+=("$(resource_json requests "${resource_requests[@]}")")
	fi
	(IFS=$',\n    '; echo "${res_data[*]}")
	echo "},"
    fi
}

function standard_labels_yaml() {
    local objtype=worker
    local objclass=
    local OPTIND=0
    local logger=
    local suffix=
    local -i worker_label=1
    while getopts 'St:ls:c:' opt "$@" ; do
	case "$opt" in
	    S) worker_label=0	 ;;
	    t) objtype="$OPTARG" ;;
	    l) logger=true	 ;;
	    s) suffix="$OPTARG"  ;;
	    c) objclass="$OPTARG";;
	    *)			 ;;
	esac
    done
    objclass=${objclass:-$objtype}
    shift $((OPTIND-1))
    local workload=${1:-}
    local namespace=${2:-}
    local instance=${3:-}
    local replica=${4:-}
    # Different versions of bash expand quotes inside the ${logger:+...} differently.
    # true and "true" are interpreted differently.
    local true='"true"'
    cat <<EOF
labels:
  ${basename}-xuuid: "$xuuid"
  ${basename}-uuid: "$uuid"
  ${basename}-id: "$uuid"
  ${basename}: "true"
  ${basename}base: "true"
${objtype:+  ${basename}-${objtype}: "$uuid"}
${objtype:+  ${basename}-x-${objtype}: "$xuuid"}
${logger:+  ${basename}-logger: $true}
  ${basename}-objtype: "$objtype"
EOF
    if [[ $objtype = worker || $objtype = sync ]] ; then
	cat <<EOF
  ${basename}-monitor: "$xuuid"
EOF
    fi
    if [[ $basename != clusterbuster ]] ; then
	cat <<EOF
  clusterbusterbase: "true"
  clusterbuster-objtype: "$objtype"
EOF
    fi
    if ((worker_label)) ; then
	cat <<EOF
  ${basename}-workload: "true"
EOF
	if [[ $basename != clusterbuster ]] ; then
	cat <<EOF
  clusterbuster-workload: "true"
EOF
	fi
    fi
    if [[ -n "$workload" ]] ; then
	cat <<EOF
  ${basename}-${workload}: "$uuid"
  name: "${namespace}${workload:+-$workload}${instance:+-$instance}${suffix:+-$suffix}"
  app: "${namespace}${workload:+-$workload}${suffix:+-$suffix}"
  k8s-app: "${namespace}${workload:+-$workload}${suffix:+-$suffix}"
  instance: "${namespace}${workload:+-$workload}${instance:+-$instance}${suffix:+-$suffix}"
  replica: "${namespace}${workload:+-$workload}${instance:+-$instance}${replica:+-$replica}${suffix:+-$suffix}"
  ${workload}: "true"
EOF
    fi
    for label in "${pod_labels[@]}" ; do
	if [[ $label =~ ^:([^:]*):(.*)$ ]] ; then
	    # shellcheck disable=SC2206
	    local -a classes=(${BASH_REMATCH[1]//,/ })
	    label=${BASH_REMATCH[2]:-}
	    local class
	    local -i class_found=0
	    for class in "${classes[@]}" ; do
		if [[ $objclass = "$class" ]] ; then
		    class_found=1
		    break
		fi
	    done
	    if (( ! class_found )) ; then
		continue
	    fi
	fi
	if [[ $label = *'='* ]] ; then
	    echo "  ${label%=*}: \"${label##*=}\""
	else
	    echo "  ${label}: \"true\""
	fi
    done
}

function standard_environment() {
    local vm_mode=0
    local vm_container_mode=0
    local OPTIND=0
    while getopts VC opt "$@" ; do
	case "$opt" in
	    V) vm_mode=1 ;;
	    C) vm_container_mode=1 ;;
	    *)		 ;;
	esac
    done
    if ((vm_container_mode)) ; then
	echo -n "-e VERBOSE='$verbose' -e SYSTEM_PODFILE_DIR='$system_configmap_mount_dir' -e USER_PODFILE_DIR='$user_configmap_mount_dir' -e PYTHONPATH='$system_configmap_mount_dir' -e __CB_HOSTNAME=\$(hostname -s)"
    elif ((vm_mode)) ; then
	echo -n "VERBOSE='$verbose' SYSTEM_PODFILE_DIR='$system_configmap_mount_dir' USER_PODFILE_DIR='$user_configmap_mount_dir' PYTHONPATH='$system_configmap_mount_dir'"
    else
	cat <<EOF
env:
- name: VERBOSE
  value: "$verbose"
- name: SYSTEM_PODFILE_DIR
  value: "$system_configmap_mount_dir"
- name: USER_PODFILE_DIR
  value: "$user_configmap_mount_dir"
- name: PYTHONPATH
  value: "$system_configmap_mount_dir"
EOF
    fi
}

function volume_mounts_yaml() {
    local namespace=$1
    local deployment=${2:-1}
    local secrets=${3:-1}
    (( secrets + ${#emptydirs[@]} + ${#configmap_files[@]} + ${#volumes[@]} + has_system_configmap + has_user_configmap )) || return;
    local -i i
    echo volumeMounts:
    for ((i = 0; i < secrets; i++)) ; do
	local name="secret-${namespace}-${deployment}-$i"
	cat <<EOF
- name: $name
  mountPath: /etc/$name
  readOnly: true
EOF
    done
    if [[ -n "${emptydirs[*]:-}" ]] ; then
	local vol
	for vol in "${emptydirs[@]}" ; do
	    cat <<EOF
- name: ${vol##*/}
  mountPath: "$vol"
EOF
	done
    fi
    if [[ ($namespace != "$sync_namespace" || $sync_in_first_namespace -ne 0) && $has_user_configmap -ne 0 ]] ; then
	cat <<EOF
- name: "userconfigmap-${namespace}"
  mountPath: "${user_configmap_mount_dir}"
  readOnly: true
EOF
    fi
    if [[ -n "${volumes[*]:-}" ]] ; then
	local vol
	for vol in "${volumes[@]:-}" ; do
	    cat <<EOF
- name: "$vol"
  mountPath: "${volume_mount_paths[$vol]}"
EOF
	done
    fi
    if (( has_system_configmap )) ; then
	cat <<EOF
- name: "systemconfigmap-${namespace}"
  mountPath: "${system_configmap_mount_dir}"
  readOnly: true
EOF
    fi
}

function namespace_yaml() {
    local namespace=$1
    (( use_namespaces )) && echo "namespace: \"$namespace\""
}

function annotations_yaml() {
    [[ -z "${pod_annotations[*]}" ]] && return
    local desired_class=${1:-client}
    local annotation
    echo "annotations:"
    for annotation in "${pod_annotations[@]}" ; do
	if [[ $annotation =~ ^:([^:]*):(.*)$ ]] ; then
	    # shellcheck disable=SC2206
	    local -a classes=(${BASH_REMATCH[1]//,/ })
	    annotation=${BASH_REMATCH[2]:-}
	    local class
	    local -i class_found=0
	    for class in "${classes[@]}" ; do
		if [[ $desired_class = "$class" ]] ; then
		    class_found=1
		    break
		fi
	    done
	    if (( ! class_found )) ; then
		continue
	    fi
	fi
	echo "  $annotation"
    done
}

function standard_deployment_metadata_yaml() {
    local namespace=${1:-}
    local class=${2:-client}
    namespace_yaml "$namespace"
}

function standard_pod_metadata_yaml() {
    local namespace=${1:-}
    local class=${2:-client}
    annotations_yaml "$class"
}

function expand_volume() {
    local scoped_name=$1
    local namespace=${2:+-$2}
    local instance=${3:+-$3}
    scoped_name=${scoped_name//%N/$namespace}
    scoped_name=${scoped_name//%i/$instance}
    echo "$scoped_name"
}

function volumes_yaml() {
    local namespace=$1
    local instance=${2:-1}
    local secrets=${3:-1}
    (( secrets + ${#emptydirs[@]} + ${#configmap_files[@]} + ${#volumes[@]} + has_system_configmap + has_user_configmap )) || return;
    local -i i
    echo "volumes:"
    for ((i = 0; i < secrets; i++)) ; do
	local name="secret-${namespace}-${instance}-$i"
	cat<<EOF
- name: $name
  secret:
    secretName: $name
EOF
    done

    if [[ -n "${emptydirs[*]:-}" ]] ; then
	local vol
	for vol in "${emptydirs[@]}" ; do
	    cat <<EOF
- name: ${vol##*/}
  emptydDir: {}
EOF
	done
    fi
    if [[ ($namespace != "$sync_namespace" || $sync_in_first_namespace -ne 0) && $has_user_configmap -ne 0 ]] ; then
	cat <<EOF
- name: "userconfigmap-${namespace}"
  configMap:
    name: "userconfigmap-${namespace}"
EOF
    fi
    if [[ -n "${volumes[*]:-}" ]] ; then
	local vol
	for vol in "${volumes[@]:-}" ; do
	    cat <<EOF
- name: "$vol"
EOF
	    if [[ -n "${volume_type_keys[$vol]}" ]] ; then
		cat <<EOF
  ${volume_types[$vol]}:
    ${volume_type_keys[$vol]}: "$(expand_volume "${volume_scoped_names[$vol]}" "$namespace" "$instance")"
EOF
	    else
		cat <<EOF
  ${volume_types[$vol]}: {}
EOF
	    fi
	done
    fi
    if (( has_system_configmap )) ; then
	cat <<EOF
- name: "systemconfigmap-${namespace}"
  configMap:
    name: "systemconfigmap-${namespace}"
EOF

    fi
}

function create_affinity_yaml() {
    local OPTIND=0
    local OPTARG
    local _affinity="$affinity"
    local topo_key="kubernetes.io/hostname"
    local key="instance"
    local operator="In"
    local opt
    while getopts "a:k:o:t:" opt "$@" ; do
	case "$opt" in
	    a) _affinity="$OPTARG" ;;
	    k) key="$OPTARG"       ;;
	    o) operator="$OPTARG"  ;;
	    t) topo_key="$OPTARG"  ;;
	    *)                     ;;
	esac
    done
    case "${_affinity,,}" in
	0)	     return		    ;;
	1|af*|podaf) _affinity=Affinity	    ;;
	*)	     _affinity=AntiAffinity ;;
    esac
    shift $((OPTIND-1))
    if [[ -n "${1:-}" ]] ; then
	cat <<EOF
affinity:
  pod$_affinity:
    requiredDuringSchedulingIgnoredDuringExecution:
    - labelSelector:
        matchExpressions:
        - key: $key
          operator: $operator
          values:
          - "$1"
      topologyKey: $topo_key
EOF
    fi
}

################################################################
# Object YAML creation
################################################################

function _really_create_objects() {
    if [[ $doit -ne 0 && -n $accumulateddata ]] ; then
	__OC --validate=false apply -f - 2>&1 <<< "$accumulateddata" || {
	    echo "Create objects failed:" 1>&2
	    echo "$accumulateddata" 1>&2
	    set_run_aborted "Failed to create objects"
	    return 1
	}
    fi
}

function really_create_objects() {
    _really_create_objects | timestamp 1>&2
    accumulateddata=
    objs_item_count=0
    return "${PIPESTATUS[0]}"
}

function create_object() {
    local OPTIND=0
    local namespace=
    local objtype=${deployment_type^}
    local objname=
    local force=0
    while getopts 'n:t:f' opt "$@" ; do
	case "$opt" in
	    n) namespace=$OPTARG ;;
	    t) objtype=$OPTARG   ;;
	    f) force=1           ;;
	    *)                   ;;
	esac
    done
    shift $((OPTIND-1))
    objname=${1:-UNKNOWN}
    local data=
    local line=
    local -i data_found=0
    while IFS='' read -r 'line' ; do
	line=${line%% }
	if [[ $line =~ [^[:space:]] ]] ; then
	    data_found=1
	    [[ -n $data ]] || data="---$nl"
	    data+="$line$nl"
	fi
    done
    ((! data_found)) && return
    data+="$nl"
    if (( doit )) ; then
	if [[ -n "$artifactdir" ]] ; then
	    mkdir -p "$artifactdir/$objtype"
	    echo "$data" > "$artifactdir/${objtype}/${namespace:+${namespace}:}$objname"
	fi
	accumulateddata+="$data"
	if (( force || (++objs_item_count >= objs_per_call) )) ; then
	    really_create_objects
	    (( !sleeptime )) || sleep "$sleeptime"
	fi
    else
	IFS= echo "$data"
    fi
}

function report_if_desired() {
    if (( report_object_creation )) ; then
	if [[ -n "$*" ]] ; then
	    timestamp <<< "$*"
	else
	    timestamp
	fi
    else
	cat >/dev/null
    fi
}

function _create_object_from_file() {
    function _ns() {
	((use_namespaces)) && echo -n "-n $namespace"
    }
    if (($# < 3)) ; then
	warn "_create_object_from_file: type, namespace, and name must be specified"
	return 1
    fi
    local objtype=$1; shift
    local namespace=$1; shift
    local objname=$1; shift
    local ns=${use_namespaces:+-n "$namespace"}
    local ns1=${use_namespaces:+"$namespace"}
    local file
    for file in "$@" ; do
	[[ -r "$file" ]] || fatal "Can't read file $file!"
    done
    # shellcheck disable=SC2046
    delete_object_safe "$objtype" $(_ns) "$objname" 2>&1
    # shellcheck disable=SC2046
    _OC create "$objtype" $(_ns) "$objname" "${@/#/--from-file=}" 2>&1 || killthemall "Unable to create object $objtype/$namespace:$objname"
    # shellcheck disable=SC2046
    _OC label "$objtype" $(_ns) "$objname" "${basename}base=true" 'clusterbusterbase=true' "${basename}-uuid=${uuid}" "${basename}-id=$uuid" "${basename}=true" 2>&1 || killthemall "Unable to label $objtype/$namespace:$objname"
    if (( doit )) ; then
	if [[ -n "$artifactdir" ]] ; then
	    mkdir -p "$artifactdir/$objtype"
	    local outfile="$artifactdir/${objtype}/${ns1}:${objname}"
	    rm -f "$outfile"
	    for file in "$@" ; do
		echo '---' >> "$outfile"
		cat "$file" >> "$outfile"
	    done
	fi
	total_objects_created=$((total_objects_created+1))
	if [[ -z ${objects_created[$objtype]:-} ]] ; then
	    objects_created[$objtype]=1
	else
	    objects_created[$objtype]=$((${objects_created[$objtype]}+1))
	fi
	(( !sleeptime )) || sleep "$sleeptime"
    fi
}

function create_object_from_file() {
    _create_object_from_file "$@" |report_if_desired 1>&2
}

function create_namespace() {
    local OPTIND=0
    local force=
    local opt=
    local policy
    local worker_label=
    policy=$(namespace_policy)
    while getopts 'Sfp:' opt "$@" ; do
	case "$opt" in
	    S) worker_label=-S	;;
	    f) force=-f		;;
	    p) policy="$OPTARG" ;;
	    *)			;;
	esac
    done
    shift $((OPTIND-1))
    local namespace=${1:-}
    if [[ -z "$namespace" ]] ; then
	warn "create_namespace: namespace must be specified"
	return 1
    fi
    if ((use_namespaces)) ; then
	namespace_exists "$namespace" || create_object $force -t namespace "$namespace" <<EOF 2>&1
apiVersion: v1
kind: Namespace
metadata:
  name: "${namespace}"
$(indent 2 standard_labels_yaml $worker_label -t namespace)
EOF
	_OC label namespace --overwrite "$namespace" "pod-security.kubernetes.io/enforce=$policy" 2>&1 | report_if_desired
	_OC label namespace --overwrite "$namespace" "pod-security.kubernetes.io/audit=$policy" 2>&1 | report_if_desired
	_OC label namespace --overwrite "$namespace" "pod-security.kubernetes.io/warn=$policy" 2>&1 | report_if_desired
	if [[ $policy = privileged ]] ; then
	    if ! __OC get serviceaccount -n "$namespace" "$namespace" >/dev/null 2>&1 ; then
		_OC create serviceaccount -n "$namespace" "$namespace" 2>&1 | report_if_desired
	    fi
	    _OC label serviceaccount -n "$namespace" "$namespace" "${basename}=true" 2>&1 | report_if_desired
	    _OC adm policy add-scc-to-user -n "$namespace" privileged -z "$namespace" 2>&1 | report_if_desired
	fi
    fi
}

function create_secrets() {
    local namespace=${1:-}
    if [[ -z "$namespace" ]] ; then
	warn "create_secrets: namespace must be specified"
	return 1
    fi
    local deps_per_namespace=${2:-1}
    local secrets=${3:-1}
    local -i i
    local -i j
    (( secrets )) || return;
    for ((i = first_deployment; i < deps_per_namespace + first_deployment; i++)) ; do
	for ((j = 0; j < secrets; j++)) ; do
	    local secname="secret${namespace:+-$namespace}-${i}-${j}"
	    create_object -t secret -n "$namespace" "$secname" <<EOF 2>&1 | report_if_desired
apiVersion: v1
kind: Secret
metadata:
  name: "$secname"
$(indent 2 namespace_yaml "$namespace")
$(indent 2 standard_labels_yaml -t service)
data:
  key1: "$(base64 <<< "${namespace}X${i}Y${j}Z1")"
  key2: "$(base64 <<< "${namespace}X${i}Y${j}Z2")"
type: Opaque
EOF
	done
    done
}

function check_configmaps() {
    local errors=0
    for mapfile in "$@" ; do
	if [[ ! -r "$mapfile" ]] ; then
	    echo "Can't find configmap file $mapfile"
	    errors=$((errors+1))
	fi
    done
    if (( errors )) ; then
	exit 1
    fi
}

function create_configmaps() {
    local namespace=$1; shift
    local mapname=$1; shift
    create_object_from_file configmap "$namespace" "${mapname}-${namespace}" "$@"
}

function _create_service_ports() {
    local basename=$1
    shift
    local i
    local p
    for i in "$@" ; do
	for p in TCP UDP ; do
	    cat <<EOF
- name: ${basename}-${i}-${p,,}
  protocol: $p
  port: $i
  targetPort: $i
EOF
	done
    done
}

function create_service() {
    local OPTIND=0
    local OPTARG
    local -i force_headless_services=-1
    local headless=
    local key=name
    local prefix='svc-'
    local selector_value=
    local workload_service=1
    while getopts 'eEhHk:v:Ww' opt ; do
	case "$opt" in
	    w) workload_service=1	 ;;
	    W) workload_service=0	 ;;
	    e) prefix=			 ;;
	    E) prefix='svc-'		 ;;
	    h) force_headless_services=1 ;;
	    H) force_headless_services=0 ;;
	    k) key="$OPTARG"		 ;;
	    v) selector_value="$OPTARG"	 ;;
	    *) ;;
	esac
    done
    shift $((OPTIND-1))
    ((force_headless_services < 0)) && force_headless_services=$headless_services
    ((force_headless_services)) && headless='clusterIP: "None"'
    local namespace=$1
    local deployment=$2
    selector_value=${selector_value:-$deployment}
    shift 2
    local portnum
    if ((workload_service)) ; then
	for portnum in "$@" ; do
	    workload_service_ports[$portnum]=1
	done
    fi
    create_object -t Service -n "$namespace" "svc-${deployment}" <<EOF
apiVersion: v1
kind: Service
metadata:
  name: "${prefix}${deployment}"
$(indent 2 namespace_yaml "$namespace")
$(indent 2 standard_labels_yaml -t service)
spec:
$(indent 2 <<< "$headless")
  ports:
$(indent 4 _create_service_ports "svc-${deployment}" "$@")
  selector:
    ${key}: "${selector_value}"
EOF
}

function create_external_service() {
    local namespace=$1
    local deployment=$2
    local external_name=$3
    shift 3
    function list_ports() {
	local portnum
	for portnum in "$@" ; do
	    cat <<EOF
- port: $portnum
  name: "svc-${deployment}-${portnum}"
EOF
	done
    }
    create_object -t Service -n "$namespace" "svc-${deployment}" <<EOF
apiVersion: v1
kind: Service
metadata:
  name: "svc-${deployment}"
$(indent 2 namespace_yaml "$namespace")
$(indent 2 standard_labels_yaml -t service)
spec:
  type: ExternalName
  externalName: $external_name
  ports:
$(indent 2 list_ports "$@")
EOF
}

function create_spec() {
    local affinity_yaml=
    local node_class=client
    local OPTIND=0
    local OPTARG
    local runtime_class
    local opt
    local pin_node
    local scheduler_name
    local node_selector=$node_selector
    local replica=0
    while getopts "A:c:r:s:E:PpR:" opt "$@" ; do
	case "$opt" in
	    A) affinity_yaml=$OPTARG ;;
	    c) node_class=$OPTARG    ;;
	    r) runtime_class=$OPTARG ;;
	    s) node_selector=$OPTARG ;;
	    E) scheduler_name=$OPTARG;;
	    R) replica=$OPTARG	     ;;
	    P)			     ;;
	    p)			     ;;
	    *)                       ;;
	esac
    done
    shift $((OPTIND-1))
    (( $# >= 3 )) || fatal "Usage: create_spec namespace instance secret_count args..."
    # Node specifiers override affinity
    pin_node=$(get_pin_node "$node_class")
    if [[ -z "$affinity_yaml" ]] ; then
	if [[ -n "${pin_node:-}" ]] ; then
	    affinity_yaml="nodeSelector:${nl}  kubernetes.io/hostname: \"$pin_node\""
	elif [[ -n "$node_selector" ]] ; then
	    affinity_yaml="$(mk_selector "$node_selector")"
	fi
    fi
    if [[ -z "${runtime_class+x}" ]] ; then
	if [[ -n "$node_class" && -n "${runtime_classes[$node_class]:-}" ]] ; then
	    runtime_class=${runtime_classes[$node_class]}
	elif [[ -n "${runtime_classes[default]:-}" ]] ; then
	    runtime_class=${runtime_classes[default]}
	fi
    fi
    [[ -n "$(type -t "$create_container_function")" ]] || fatal "Cannot run $create_container_function: command not found"
    local namespace=$1
    local instance=$2
    local secret_count=$3
    local runtime_class=${runtime_class:-}
    if [[ $runtime_class = runc ]] ; then
	runtime_class=
    fi
    cat <<EOF
spec:
  terminationGracePeriodSeconds: 1
${scheduler_name:+$(indent 2 <<< "schedulerName: $scheduler_name")}
$(indent 2 tolerations_yaml ${tolerations+"${tolerations[@]}"})
${runtime_class:+$(indent 2 <<< "runtimeClassName: \"$runtime_class\"")}
${affinity_yaml:+$(indent 2 <<< "$affinity_yaml")}
  containers:
$(indent 2 "$create_container_function" -R "$replica" "$@")
$(indent 2 volumes_yaml "$namespace" "$instance" "$secret_count")
EOF
}

function create_pod_deployment() {
    local namespace=$1
    local instance=$2
    local -i replicas=$4
    local -i replica=0
    local depname="${namespace}-${workload}-${instance}"
    while (( replica++ < replicas )) ; do
	local name="${depname}-${replica}"
	create_object -n "$namespace" "$name" <<EOF
apiVersion: v1
kind: Pod
metadata:
  name: $(mkpodname "$name")
$(indent 2 standard_deployment_metadata_yaml "$namespace" client)
$(indent 2 standard_pod_metadata_yaml "$namespace" client)
  selector:
    matchLabels:
      app: $name
$(indent 2 standard_labels_yaml -c "$node_class" -l "$workload" "$namespace" "${instance}" "${replica}")
$(create_spec -A "$affinity_yaml" -c "$node_class" ${scheduler:+-E "$scheduler"} -R "$replica" "$@")
  restartPolicy: Never
EOF
    done
}

function create_vm_deployment() {
    function vm_evict_strategy() {
	if ((vm_evict_migrate)) ; then
	    echo "evictionStrategy: LiveMigrate"
	fi
    }
    function run_as_container() {
	local -a ports=("${!workload_service_ports[@]}")
	local port
	local -a nports
	for port in "${ports[@]}" ; do
	    nports+=("-p ${port}:${port}")
	done
	if ((vm_run_as_container)) ; then
	    local setup_command=
	    local sysctls=
	    local key
	    local value
	    for key in "${!__sysctls[@]}" ; do
		sysctls+=" '--sysctl=$key=${__sysctls[$key]}'"
	    done
	    echo "podman run --rm --privileged $sysctls -P ${nports[*]} $(standard_environment -C) '-v${system_configmap_mount_dir}:${system_configmap_mount_dir}' '-v${user_configmap_mount_dir}:${user_configmap_mount_dir}' '$container_image' $setup_command"
	fi
    }
    function install_required_packages() {
	local -a packages_needed=()
	readarray -t packages_needed <<< "$(vm_required_packages)"
	if [[ $vm_run_as_container -eq 0 && -n "${packages_needed[*]}" ]] ; then
	    echo "- \"dnf install -y ${packages_needed[*]}"\"
	fi
    }
    function setup_commands() {
	sed -E -e 's/(^.+$)/- "\1"/' <<< "$(vm_setup_commands)"
	if ((vm_run_as_container)) ; then
	    echo "- sudo dnf install -y podman"
	fi
    }
    function setup_sysctls() {
	if ((! vm_run_as_container)) ; then
	    local key
	    for key in "${!__sysctls[@]}" ; do
		echo "- \"sysctl -w '$key=${__sysctls[$key]}'\""
	    done
	fi
    }
    function insert_ssh_keys() {
	local file
	for file in "$@" ; do
	    if [[ -z "$file" ]] ; then continue; fi
	    if [[ -f "$file" ]] ; then
		local ftype
		ftype=$(file "$file")
		case "$ftype" in
		    *'private key')
			warn "$file is a private key, not inserting!" ;;
		    *'public key')
			local contents
			read -r contents < "$file"
			cat <<EOF
- "echo '$contents' > \"$HOME/.ssh/${file##*/}\" && chmod 644 \"$HOME/.ssh/${file##*/}\""
EOF
			;;
		    *)
			warn "Do not recognize type of $file ($ftype), not inserting" ;;
		esac
	    else
		warn "$file does not exist or is not a plain file"
	    fi
	done
    }
    function create_emptydisk_volumes() {
	local -i id
	if [[ -n "${vm_emptydisk_list[*]}" ]] ; then
	    for ((id = 0; i < ${#vm_emptydisk_list[@]}; i++)) ; do
		local mountpoint=${vm_emptydisk_list[$id]}
		cat << EOF
- name: emptydisk-${id}
  emptyDisk:
    capacity: "${vm_emptydisks[$mountpoint]}"
EOF
	    done
	fi
    }
    function create_emptydisk_devices() {
	local -i id
	if [[ -n "${vm_emptydisk_list[*]}" ]] ; then
	    for ((id = 0; id < ${#vm_emptydisk_list[@]}; id++)) ; do
		local mountpoint=${vm_emptydisk_list[$id]}
		local -a emptydisk_args=()
		IFS=: read -ra emptydisk_args <<< "${vm_emptydisk_options[$mountpoint]}"
		local arg=
		local cache=
		for arg in "${emptydisk_args[@]}" ; do
		    if [[ $arg = "cache="* ]] ; then
			cache="  cache: ${arg/cache=/}"
		    fi
		done
		cat << EOF
- name: emptydisk-${id}
  disk:
    bus: virtio
$cache
EOF
	    done
	fi
    }
    function create_emptydisk_mounts() {
	local -i id
	if [[ -n "${vm_emptydisk_list[*]}" ]] ; then
	    for ((id = 0; id < ${#vm_emptydisk_list[@]}; id++)) ; do
		local device="/dev/vd${vm_emptydisk_suffixes:$id:1}"
		local mountpoint=${vm_emptydisk_list[$id]}
		local mountopts=
		local fs=ext4
		local fsopts=
		local -a emptydisk_args=()
		IFS=: read -ra emptydisk_args <<< "${vm_emptydisk_options[$mountpoint]}"
		for arg in "${emptydisk_args[@]}" ; do
		    case "$arg" in
			"mountopts="*) mountopts="${arg/mountopts=/-o }";;
			"fstype="*)    fs="${arg/fstype=/}"		;;
			"fsopts="*)    fsopts="${arg/fsopts=/}"		;;
			*)						;;
		    esac
		done
		cat <<EOF
- "'mkfs.$fs' $fsopts '$device' && mkdir -p '$mountpoint' && mount $mountopts '$device' '$mountpoint' && chmod 777 '$mountpoint'"
EOF
	    done
	fi
    }
    get_sysctls
    local node_class=client
    local namespace=$1
    local instance=$2
    local secret_count=$3
    local -i replicas=$4
    local containers=$5
    local sync_service=
    local sync_port_num=
    local sync_ns_port_num=
    local drop_cache_service=
    local drop_cache_port_num=
    pin_node=$(get_pin_node "$node_class")
    if [[ -z "$affinity_yaml" ]] ; then
	if [[ -n "${pin_node:-}" ]] ; then
	    affinity_yaml="nodeSelector:${nl}  kubernetes.io/hostname: \"$pin_node\""
	elif [[ -n "$node_selector" ]] ; then
	    affinity_yaml="$(mk_selector "$node_selector")"
	fi
    fi
    local -i replica=0
    local depname="${namespace}-${workload}-${instance}"
    while (( replica++ < replicas )) ; do
        local name="${depname}-${replica}"
        local vmname
	vmname=$(mkpodname "$name")
	IFS=: read -r sync_service sync_port_num sync_ns_port_num <<< "$(get_sync)"
	IFS=: read -r drop_cache_service drop_cache_port_num <<< "$(get_drop_cache "$namespace" "$instance" "$replica")"
        create_object -n "$namespace" "$name" <<EOF
apiVersion: kubevirt.io/v1
kind: VirtualMachine
metadata:
$(indent 2 standard_labels_yaml -c "$node_class" -l "$workload" "$namespace" "$instance" "$replica")
  name: "$vmname"
$(indent 2 standard_deployment_metadata_yaml "$namespace" client)
spec:
  running: true
  template:
    metadata:
$(indent 6 standard_labels_yaml -c "$node_class" -l "$workload" "$namespace" "$instance" "$replica")
        kubevirt-vm: "$vmname"
$(indent 6 standard_deployment_metadata_yaml "$namespace" client)
$(indent 6 standard_pod_metadata_yaml "$namespace" client)
    spec:
${scheduler:+$(indent 6 <<< "schedulerName: $scheduler")}
$(indent 6 vm_evict_strategy)
      domain:
        cpu:
          cores: $vm_cores
          sockets: $vm_sockets
          threads: $vm_threads
        memory:
          guest: $vm_memory
        devices:
          disks:
            - name: containerdisk
              disk:
                bus: virtio
$(indent 12 create_emptydisk_devices)
            - name: systemconfigmap-${namespace}
              serial: systemconfigmap
              volumeName: systemconfigmap-${namespace}
            - name: userconfigmap-${namespace}
              serial: userconfigmap
              volumeName: userconfigmap-${namespace}
$(indent 8 container_resources_yaml)
      terminationGracePeriodSeconds: $vm_grace_period
$(indent 6 <<< "$affinity_yaml")
      volumes:
        - name: containerdisk
          containerDisk:
            image: $vm_image
$(indent 8 create_emptydisk_volumes)
        - name: systemconfigmap-${namespace}
          configMap:
            name: systemconfigmap-${namespace}
        - name: userconfigmap-${namespace}
          configMap:
            name: userconfigmap-${namespace}
        - name: cloudinitdisk
          cloudInitNoCloud:
            userData: |-
              #cloud-config
              ${vm_user:+user: $vm_user}
              ${vm_user:+username: $vm_user}
              ${vm_password:+password: $vm_password}
              chpasswd: { expire: False }
              bootcmd:
                - "mkdir '$system_configmap_mount_dir' '$user_configmap_mount_dir'"
$(indent 16 create_emptydisk_mounts)
                - "mount -o ro /dev/disk/by-id/ata-QEMU_HARDDISK_systemconfigmap '$system_configmap_mount_dir'"
                - "mount -o ro /dev/disk/by-id/ata-QEMU_HARDDISK_userconfigmap '$user_configmap_mount_dir'"
$(indent 16 insert_ssh_keys "${vm_ssh_pubkey[@]}")
                $(install_required_packages)
$(indent 16 setup_commands)
$(indent 16 setup_sysctls)
              runcmd:
                - "$(standard_environment -V) $(run_as_container)$(if [[ -n "${arglist_function}" ]] ; then
     ARGLIST_FORMAT=vm "${arglist_function}" "${system_configmap_mount_dir}/" "$@" "0" -- \
     "$sync_nonce" "$namespace" "c0" "$basetime" "$baseoffset" "$(ts)" "$exit_at_end" "$sync_service" \
     "$sync_port_num" "$sync_ns_port_num" "$drop_cache_service" "$drop_cache_port_num" ; fi)"
EOF
    done
}

function create_replication_deployment() {
    local namespace=$1
    local instance=$2
    local -i replicas=$4
    local name="${namespace}-${workload}-${instance}"
    create_object -n "$namespace" "$name" <<EOF
apiVersion: apps/v1
kind: $deployment_type
metadata:
  name: $(mkpodname "$name")
$(indent 2 standard_deployment_metadata_yaml "$namespace" client)
$(indent 2 standard_labels_yaml -c "$node_class" -l "$workload" "$namespace" "$instance")
spec:
  replicas: $replicas
  selector:
    matchLabels:
      instance: ${namespace}-${workload}-${instance}
  strategy:
    type: RollingUpdate
  template:
    metadata:
$(indent 6 standard_labels_yaml -c "$node_class" -l "$workload" "$namespace" "$instance")
$(indent 6 standard_pod_metadata_yaml "$namespace" client)
$(indent 4 create_spec -A "$affinity_yaml" -c "$node_class" ${scheduler:+-E "$scheduler"} "$@")
EOF
}

function create_standard_deployment() {
    local OPTIND=0
    local OPTARG=
    local affinity_yaml=
    local workload="$requested_workload"
    local opt
    local security_context
    local allow_replica_controller=1
    local node_class=client
    local deployment_type=$deployment_type
    local arglist_function=
    local create_container_function=create_standard_containers
    local pod_annotations=("${pod_annotations[@]}")
    security_context="$(default_security_context)"
    while getopts 'A:w:S:pc:d:e:C:a:N:' opt "$@" ; do
	case "$opt" in
	    A) affinity_yaml="$OPTARG"		   ;;
	    a) arglist_function="$OPTARG"	   ;;
	    C) create_container_function="$OPTARG" ;;
	    c) node_class="$OPTARG"		   ;;
	    d) deployment_type="$OPTARG"	   ;;
	    N) pod_annotations+=("$OPTARG")	   ;;
	    p) allow_replica_controller=0	   ;;
	    S) security_context="$OPTARG"	   ;;
	    w) workload="$OPTARG"	  	   ;;
	    *)					   ;;
	esac
    done
    [[ -n "$(type -t "$create_container_function")" ]] || fatal "Cannot run create container function $create_container_function: command not found"
    [[ -z "$arglist_function" || -n "$(type -t "$arglist_function")" ]] || fatal "Cannot run arglist function $arglist_function: command not found"
    shift $((OPTIND-1))
    if (($# != 5)) ; then
	fatal "Usage: create_standard_deployment <args> namespace instance secret_count replicas containers"
    fi
    requires_drop_cache && create_drop_cache_deployment "$1" "$requested_workload" "$2" "$4"

    case "${deployment_type,,}" in
	pod)
	    create_pod_deployment "$@"
	    ;;
	replicaset|deployment)
	    if ((allow_replica_controller)) ; then
		create_replication_deployment "$@"
	    else
		create_pod_deployment "$@"
	    fi
	    ;;
        vm)
            create_vm_deployment "$@"
            ;;
	*)
	    fatal "Unknown deployment type $deployment_type"
	    ;;
    esac
}

function create_generic_deployment() {
    local OPTIND=0
    local OPTARG=0
    local pflag=
    local arglist_function="${requested_workload}_arglist"
    while getopts 'pa:' opt "$@" ; do
	case "$opt" in
	    p) pflag=-p ;;
	    a) arglist_function="$OPTARG" ;;
	    *)		;;
	esac
    done
    shift $((OPTIND-1))
    local namespace=$1
    local count=${2:-1}
    local secret_count=${3:-1}
    local replicas=${4:-1}
    local containers_per_pod=${5:-1}
    local -i instance
    local -i extra_sync_count=0
    requires_drop_cache && extra_sync_count=1
    create_sync_service "$namespace" \
			"$((containers_per_pod * replicas * processes_per_pod * count))" \
			"$(((containers_per_pod + extra_sync_count) * replicas * count))"
    for ((instance = first_deployment; instance < count + first_deployment; instance++)) ; do
	create_standard_deployment -a "$arglist_function" $pflag \
				   "$namespace" "$instance" "$secret_count" "$replicas" "$containers_per_pod"
    done
}


function create_container_sync() {
    local OPTARG
    local OPTIND=0
    local opt
    while getopts 'i:R:' opt "$@" ; do
	case "$opt" in
	    *)		        ;;
	esac
    done
    shift $((OPTIND-1))
    local namespace=$1
    local expected_clients=$4
    local initial_expected_clients=$5
    cat <<EOF
- name: ${namespace}
  image_pull_policy: $image_pull_policy
  image: "$container_image"
  ports:
  - containerPort: $port
$(indent 2 standard_environment)
  command:
  - "python3"
  - "$system_configmap_mount_dir/sync.py"
  - "$sync_nonce"
  - "$sync_flag_file"
  - "$sync_error_file"
  - "$controller_timestamp_file"
  - "$predelay"
  - "$postdelay"
  - "$workload_step_interval"
  - "$sync_port"
  - "$sync_ns_port"
  - "$expected_clients"
  - "$initial_expected_clients"
$(indent 2 volume_mounts_yaml "$namespace" 0 0)
$(indent 2 restricted_security_context)
EOF
}

function create_sync_deployment() {
    local namespace=$1; shift
    local -a tolerations=('node-role.kubernetes.io/infra:Equal:NoSchedule' "${tolerations[@]}")
    local affinity_yaml
    affinity_yaml="$(affinity=$sync_affinity create_affinity_yaml -k "${basename}-worker" "true")"
    create_object -t Pod -n "$namespace" "${namespace}-sync" <<EOF
apiVersion: v1
kind: Pod
metadata:
  name: $(mkpodname "${basename}-sync")
$(indent 2 standard_deployment_metadata_yaml "$namespace" sync)
$(indent 2 standard_labels_yaml -c sync -S -t 'sync' 'sync' "${basename}-sync")
    ${basename}-sync-dep: "true"
  selector:
    matchLabels:
      app: ${namespace}
$(create_container_function=create_container_sync create_spec -P -s '' -c sync -r '' "$namespace" 0 0 "$@")
$(indent 2 <<< "$affinity_yaml")
  restartPolicy: Never
EOF
}

function create_container_drop_cache() {
    local OPTARG
    local OPTIND=0
    local opt
    while getopts 'i:R:' opt "$@" ; do
	case "$opt" in
	    *)		        ;;
	esac
    done
    shift $((OPTIND-1))
    local namespace=$1
    local sync_service=
    local sync_port_num=
    local sync_ns_port_num=
    IFS=: read -r sync_service sync_port_num sync_ns_port_num <<< "$(get_sync)"
    cat <<EOF
- name: ${namespace}-dc
  image_pull_policy: $image_pull_policy
  image: "$container_image"
  securityContext:
    privileged: true
    runAsUser: 0
  ports:
  - containerPort: $drop_cache_port
$(indent 2 standard_environment)
  command:
  - "python3"
  - "${system_configmap_mount_dir}/drop_cache.py"
  - "$sync_nonce"
  - "$namespace"
  - "c0"
  - "$basetime"
  - "$baseoffset"
  - "$(ts)"
  - "0"
  - "$sync_service"
  - "$sync_port_num"
  - "$sync_ns_port"
  - "none"
  - "$drop_cache_port"
$(indent 2 volume_mounts_yaml "$namespace" 0 0)
  - mountPath: "/proc-sys-vm"
    name: "proc-sys-vm"
EOF
}

function create_drop_cache_deployment() {
    local namespace=$1
    local workload=$2
    local instance=$3
    local -i replicas=$4
    local -i replica=0
    while ((replica++ < replicas)) ; do
	local name="${namespace}-${workload}-${instance}-${replica}"
	local dcname="${name}-dc"
	create_object -t Pod -n "$namespace" "${namespace}-${workload}-${instance}-${replica}-dc" <<EOF
apiVersion: v1
kind: Pod
metadata:
  name: $(mkpodname "$dcname")
$(indent 2 standard_pod_metadata_yaml "$namespace" drop_cache)
$(indent 2 standard_deployment_metadata_yaml "$namespace" drop_cache)
$(indent 2 standard_labels_yaml -c dc -s dc -S -t drop-cache "$workload" "$namespace" "$instance" "$replica")
  selector:
    matchLabels:
      replica: ${namespace}-${workload}-${instance}-${replica}
$(create_container_function=create_container_drop_cache create_spec -P -s '' -c drop-cache -r '' "$namespace" "$instance" 0)
  - name: "proc-sys-vm"
    hostPath:
      path: "/proc/sys/vm"
$(indent 2 create_affinity_yaml -a affinity -k replica "$name")
  restartPolicy: Never
EOF
    done
}

################################################################
# Generic Object creation
################################################################

function create_objects_n() {
    local objtype=$1; shift
    local parallel=$1; shift
    local objs_per_call=$1; shift
    local rotor=$1; shift
    local sleeptime=$1; shift
    while (( rotor < namespaces )) ; do
	"create_${objtype}" "${namespaces_to_create[$rotor]}" "$@"
	if (( sleeptime )) ; then sleep "$sleeptime"; fi
	rotor=$((rotor + parallel))
    done
    really_create_objects
}

function allocate_namespaces() {
    local -i ns_count=0
    local -i ns_idx=0
    if (( scale_ns )) ; then
        while read -r ns ; do
	    if [[ -n "$ns" ]] ; then
		namespaces_in_use[${ns#namespace/}]=1
	    fi
        done < <(__OC get ns -l "$basename" --no-headers -o name 2>/dev/null)
    fi
    while (( ns_count++ < namespaces )) ; do
        while [[ -n "${namespaces_in_use[${basename}-$ns_idx]:-}" ]] ; do
            ns_idx=$((ns_idx+1))
        done
        namespaces_to_create+=("${basename}-$((ns_idx++))")
    done
    if ((sync_start)) ; then
	if ((sync_in_first_namespace)) ; then
	    sync_namespace=${namespaces_to_create[0]}
	else
	    sync_namespace="${basename}-sync"
	fi
	sync_pod=("-n" "$sync_namespace" "${basename}-sync")
    fi
}

function find_first_deployment() {
    if (( scale_deployments )) ; then
	local ns
	local deployment
	local stuff
	# shellcheck disable=SC2034
        while read -r ns deployment stuff ; do
	    if [[ -n "$deployment" ]] ; then
		deployment=${deployment#"${ns}"-}
		deployment=${deployment%-*}
		echo __OC get deployments -l "$basename" -A --no-headers 1>&2
		if (( deployment + 1 > first_deployment )) ; then
		    first_deployment=$((deployment + 1))
		fi
	    fi
        done <<< "$(__OC get deployments -l "$basename" -A --no-headers 2>/dev/null)"
    fi
}

function create_all_namespaces() {
    local i
    local -a pids=()
    for ((i = 0; i < parallel_namespaces; i++)) ; do
	create_objects_n namespace "$parallel_namespaces" "$objs_per_call_namespaces" "$i" "$sleep_between_namespaces" &
	pids+=("$!")
    done
    wait "${pids[@]}" || killthemall "Unable to create namespaces"
}

function create_all_secrets() {
    local i
    local -a pids=()
    for ((i = 0; i < parallel_secrets; i++)) ; do
	create_objects_n secrets "$parallel_secrets" "$objs_per_call_secrets" "$i" "$sleep_between_secrets" "$deps_per_namespace" "$secrets" &
	pids+=("$!")
    done
    wait "${pids[@]}" || killthemall "Unable to create secrets"
}

function create_system_configmap() {
    local -a systemfiles
    readarray -t systemfiles < <(list_configmaps | grep .)
    if [[ ${#systemfiles[@]} -gt 0 && $sync_start -ne 0 && -n "$sync_namespace" && $sync_in_first_namespace -eq 0 ]] ; then
	create_configmaps "$sync_namespace" "systemconfigmap" "${systemfiles[@]}"
    fi
    local -a userfiles
    readarray -t userfiles < <(list_user_configmaps | grep .)
    for ((i = 0; i < parallel_configmaps; i++)) ; do
	create_objects_n configmaps "$parallel_configmaps" "$objs_per_call_configmaps" "$i" "$sleep_between_configmaps" "systemconfigmap" "${systemfiles[@]}"&
	pids+=("$!")
	create_objects_n configmaps "$parallel_configmaps" "$objs_per_call_configmaps" "$i" "$sleep_between_configmaps" "userconfigmap" "${userfiles[@]}"&
	pids+=("$!")
    done
    wait "${pids[@]}" || killthemall "Unable to create system configmap"
}

function create_all_configmaps() {
    create_system_configmap
    (( ${#configmap_files[@]} )) || return;
    local i
    local -a pids=()
    for ((i = 0; i < parallel_configmaps; i++)) ; do
	create_objects_n configmaps "$parallel_configmaps" "$objs_per_call_configmaps" "$i" "$sleep_between_configmaps" "configmap" "${configmap_files[@]}"&
	pids+=("$!")
    done
    wait "${pids[@]}" || killthemall "Unable to create configmaps"
}

function drop_host_caches() {
    ((doit && (drop_node_cache || drop_all_node_cache) )) || return 0
    local -a nodes_to_drop
    if [[ -n "${pin_nodes[*]}" && $drop_all_node_cache -eq 0 ]] ; then
	local n
	local -A tmp_nodes_to_drop
	for n in "${pin_nodes[@]}" ; do
	    tmp_nodes_to_drop[$n]=1
	done
	nodes_to_drop=("${!tmp_nodes_to_drop[@]}")
    else
	readarray -t nodes_to_drop <<< "$(____OC get -l node-role.kubernetes.io/worker node -ojsonpath="{range .items[*]}{.metadata.name}{'\n'}{end}")"
    fi
    local -a pids=()
    for n in "${nodes_to_drop[@]}" ; do
	((report_object_creation)) && echo "Dropping buffer cache: $n"
	_OC debug --no-tty=true "node/$n" -- chroot /host sh -c 'sync; echo 3 > /proc/sys/vm/drop_caches' 2>/dev/null &
	pids+=("$!")
    done
    wait "${pids[@]}"
}

function create_all_deployments() {
    local i
    local -a pids=()
    for ((i = 0; i < parallel_deployments; i++)) ; do
	create_objects_n deployment "$parallel_deployments" "$objs_per_call_deployments" "$i" "$sleep_between_deployments" "$deps_per_namespace" "$secrets" "$replicas" "$containers_per_pod" &
	pids+=("$!")
    done
    wait "${pids[@]}" || killthemall "Unable to create deployments"
}

function create_all_objects() {
    local found_objtype
    local objtype=$1
    shift
    get_run_failed && return 1
    while IFS= read -r 'line' ; do
	if [[ $line = *'__KUBEFAIL__ '* ]] ; then
	    echo "${line#__KUBEFAIL__ }" 1>&2
	    return 1
	elif [[ $line =~ ^[[:digit:]]{4}(-[[:digit:]]{2}){2}T([[:digit:]]{2}:){2}[[:digit:]]{2}\.[[:digit:]]{6}\ +(([-a-z0-9]+)(\.[-a-z0-9]*)?)/([-a-z0-9]+)\ +created$ ]] ; then
	    if (( report_object_creation )) ; then
		echo "$line" 1>&2
	    fi
	    total_objects_created=$((total_objects_created+1))
	    found_objtype=${BASH_REMATCH[4]}
	    if [[ -z ${objects_created[$found_objtype]:-} ]] ; then
		objects_created[$found_objtype]=1
	    else
		objects_created[$found_objtype]=$((${objects_created[$found_objtype]:-}+1))
	    fi
	elif [[ -n "$line" ]] ; then
	    if ((doit)) ; then
		(IFS=''; echo "$line" 1>&2)
	    else
		(IFS=''; echo "$line")
	    fi
	fi
    done < <("create_all_${objtype}" "$@" 2>&1)
}

function _do_cleanup_1() {
    local ltimeout="${force_cleanup_timeout:+--timeout=${timeout}s}"
    local force=0
    local OPTIND=0
    local opt
    while getopts 'f' opt "$@" ; do
	case "$opt" in
	    f) force=1 ;;
	    *)         ;;
	esac
    done
    shift $((OPTIND-1))
    local objects_to_clean
    if ((use_namespaces && remove_namespaces)) ; then
	objects_to_clean=ns
    else
	objects_to_clean="-A all"
	fi
    if ((force)) ; then
	# It appears that allowing processes to write to stderr inside
	# a trap results in the subprocess not doing everything
	# (in this case, oc delete doesn't complete).
	exec >/dev/null
	exec 2>/dev/null
	# shellcheck disable=SC2086
	____OC delete $objects_to_clean -l "${basename}-sync" $ltimeout
	# shellcheck disable=SC2086
	____OC delete $objects_to_clean -l "$basename" $ltimeout
    elif ((report_object_creation)) ; then
	# shellcheck disable=SC2086
	__OC delete $objects_to_clean -l "${basename}-sync" $ltimeout 1>&2
	# shellcheck disable=SC2086
	__OC delete $objects_to_clean -l "${basename}" $ltimeout 1>&2
    else
	# shellcheck disable=SC2086
	__OC delete $objects_to_clean -l "${basename}-sync" $ltimeout 2>&1 |grep 'DEBUG kubectl:' 1>&2
	# shellcheck disable=SC2086
	__OC delete $objects_to_clean -l "$basename" $ltimeout 2>&1 |grep 'DEBUG kubectl:' 1>&2
    fi
}

function _do_cleanup() {
    if ! _do_cleanup_1 "$@" 2>&1 | timestamp 1>&2 ; then
	if [[ -n "$force_cleanup_timeout" ]] ; then
	    warn "*** Cleanup failed, doing a force delete!"
	    if [[ $deployment_type = vm ]] ; then
		__OC delete all -A -l "${basename}-sync" --force --grace-period=0 2>&1 | timestamp 1>&2
	    fi
	    __OC delete all -A  -l "$basename" --force --grace-period=0 2>&1 | timestamp 1>&2
	    if ((use_namespaces && remove_namespaces)) ; then
		__OC delete namespace -l "$basename" --force --grace-period=0 2>&1 | timestamp 1>&2
	    fi
	fi
    fi
}

# shellcheck disable=SC2120
function do_cleanup() {
    local force=
    local OPTIND=0
    local -i precleanup=0
    local opt
    while getopts 'fp' opt "$@" ; do
	case "$opt" in
	    f) force=-f      ;;
	    p) precleanup=1 ;;
	    *)              ;;
	esac
    done
    shift "$OPTIND"
    (( doit )) || return 0
    if [[ -n "${injected_errors[precleanup]:-}" && $precleanup -gt 0 ]] ; then
	warn "*** Injecting precleanup error ${inject_errors[precleanup]:-}"
	sleep "${injected_errors[precleanup]:-}"
	killthemall "Cleanup timed out!"
    fi
    if [[ -n "${injected_errors[cleanup]:-}" && $precleanup -eq 0 ]] ; then
	warn "*** Injecting cleanup error ${inject_errors[cleanup]:-}"
	sleep "${injected_errors[cleanup]:-}"
	killthemall "Cleanup timed out!"
    fi
    # shellcheck disable=SC2086
    _do_cleanup $force || killthemall "Cleanup timed out!"
}

################################################################
# Main work loop
################################################################

function create_secrets_top_level() {
    # If previous secrets weren't all created, this will yield
    # the wrong result.
    if (( doit && wait_for_secrets )) ; then
	local -i i
	local -i j
	local -i k
	local ns
	local nsd
	for ((i = 0; i < namespaces; i++)) ; do
	    ns="secret/secret-${basename}-${namespaces_to_create[$i]##*-}"
	    for ((j = 0; j < deps_per_namespace + first_deployment; j++)) ; do
		nsd="${ns}-$j"
		for ((k = 0; i < secrets; k++)) ; do
		    expected_secrets["${nsd}-$k"]=1
		done
	    done
	done
    fi
    create_all_objects secrets 2>&1 || return 1
    if (( doit )) ; then
	local secname=""
	while (( ${#expected_secrets[@]} )) ; do
	    echo "Expect ${#expected_secrets[@]}" 1>&2
	    while read -r secname ; do
		[[ -n "${secname:-}" ]] && unset "expected_secrets[$secname]"
	    done < <(__OC get secret -oname --no-headers -l "$basename" -A)
	    if (( ${#expected_secrets[@]} )) ; then
		echo "Still waiting for ${#expected_secrets[@]} secrets to be created."
		sleep 10
	    else
		break
	    fi
	done
    fi
}

function do_logging() {
    if ((wait_forever)) ; then
	while ! get_run_failed ; do
	    sleep 5
	done
	return 1
    fi
    ((wait_forever)) && sleep infinity
    ((report)) || return 0
    local -i logs_expected=0
    logs_expected="$(calculate_logs_required "$namespaces" "$deps_per_namespace" "$replicas" "$containers_per_pod")"
    ((logs_expected > 0)) || return 0
    trap 'if ((get_sync_logs_pid > 1)) ; then kill -TERM "$get_sync_logs_pid"; wait "$get_sync_logs_pid" 2>/dev/null; get_sync_logs_pid=0; fi; return 1' TERM

    get_sync_logs &
    get_sync_logs_pid=$!
    protect_pids "$get_sync_logs_pid $BASHPID"
    if ((timeout > 0)) ; then
	local -i itimeout=$timeout
	local -i finis=0
	while (( timeout < 0 || timeout-- )) ; do
	    if get_run_failed ; then
		finis=-1
		break
	    fi
	    # CreateContainerError is not necessarily fatal
	    if __OC get pods -A -l "$basename" |grep -q -E -e '([^r]Error|Evicted|Crash)' ; then
		echo "Run failed:" 1>&2
		__OC get pods -A -l "$basename" |grep -E -e '([^r]Error|Evicted|Crash)' | {
		    local line
		    local ns
		    local pod
		    local rest
		    while read -r line ; do
			read -r ns pod rest <<< "$line"
			echo "$line" 1>&2
			____OC logs -n "$ns" "$pod" 1>&2
			echo 1>&2
		    done
		}
		finis=-1
		break
	    fi
	    # Commands in a pipeline are each run in subshells.  Background jobs are child
	    # of the parent, not any children, so running "jobs -l" inside the pipeline
	    # will not reap any exited subjobs.  The child still has the job table, so
	    # it knows what subjobs exist, but the "jobs -l" must be run at top level
	    # to actually reap them.
	    jobs -l >/dev/null
	    if jobs -l |grep -q . ; then
		sleep 1
	    else
		finis=1
		break
	    fi
	done
	if (( finis <= 0 )) ; then
	    if ((finis < 0)) ; then
		set_run_failed "Run failed"
	    else
		set_run_failed "Run did not terminate in $itimeout seconds"
	    fi
	    kill -INT "$get_sync_logs_pid"
	fi
    fi
    if (( get_sync_logs_pid > 1 )) ; then
	wait "$get_sync_logs_pid" 2>/dev/null
	local -i status=$?
	get_sync_logs_pid=0
	return $status
    fi
}

function report_object_creation() {
    (( report_object_creation )) || return 0
    local objtype
    while read -r objtype ; do
	[[ -n "${objtype:-}" ]] && printf "Created %${#total_objects_created}d %s%s\n" "${objects_created[$objtype]}" "$objtype" "${plurals[$((${objects_created[$objtype]} == 1))]}" 1>&2
    done < <( (IFS=$'\n'; echo "${!objects_created[*]}") | sort)
    printf "Created %d object%s total\n" "$total_objects_created" "${plurals[$((total_objects_created == 1))]}" 1>&2
}

function expand_string() {
    local string=$1
    shift
    local -A _____dict_____=()
    local -a arg
    for arg in "$@" ; do
	local noptname1 optname optvalue
	read -r noptname optname optvalue <<< "$(parse_option "$arg")"
	_____dict_____["$optname"]="$optvalue"
    done
    while [[ $string =~ (.*)(%\{([[:alnum:]_]+(\[[[:alnum:]]+\])?)(:-([^\}]*))?\})(.*) ]] ; do
	local prefix=${BASH_REMATCH[1]:-}
	local var=${BASH_REMATCH[3]:-}
	local replacement=${BASH_REMATCH[6]:-UNKNOWN$var}
	local suffix=${BASH_REMATCH[7]:-}
	if [[ -n "${_____dict_____[$var]+isset}" ]] ; then
	    string="${prefix}${_____dict_____[$var]}${suffix}"
	else
	    string="${prefix}${!var:-$replacement}${suffix}"
	fi
    done
    echo "$string"
}

function run_clusterbuster_2() {
    local -A expected_secrets=()
    local -i status=0
    if (( precleanup && doit )) ; then
	do_cleanup -p 1>&2 || return 1
    fi
    if ((cleanup_always)) ; then
	trap 'echo "Cleaning up" 1>&2; doit=1; do_cleanup -f; if ((get_sync_logs_pid > 0)) ; then wait "$get_sync_logs_pid"; get_sync_logs_pid=0; fi; killthemall ""; wait; remove_tmpdir; doit=1; do_cleanup -f; exit 1' TERM INT HUP
    else
	trap 'echo "Not cleaning up" 1>&2; if ((get_sync_logs_pid > 0)) ; then wait "$get_sync_logs_pid"; get_sync_logs_pid=0; fi; killthemall ""; wait; remove_tmpdir; exit 1' TERM HUP INT
    fi
    if [[ $doit -gt 0 ]] ; then
	if [[ -n "${artifactdir:-}" && $take_prometheus_snapshot -gt 0 ]] ; then
	    start_prometheus_snapshot || return 1
	else
	    set_start_timestamps || return 1
	fi
	if [[ -n "${artifactdir:-}" ]] ; then
	    artifactdir=${artifactdir//%s/$(readable_timestamp "$prometheus_starting_timestamp")}
	    artifactdir=${artifactdir//%w/$requested_workload}
	    artifactdir=${artifactdir//%n/$job_name}
	    artifactdir="$(expand_string "$artifactdir")"
	    mkdir -p "$artifactdir" || fatal "Can't create log directory $artifactdir"
	    echo "${saved_argv[@]@Q}" > "$artifactdir/commandline"
	    # The process substitutions need to be protected against signals; otherwise they will terminate
	    # causing upstream broken pipes and loss of error data.
	    exec 2> >(trap '' TERM INT HUP USR1 USR2; stdbuf -i0 -o0 -e0 tee >(trap '' TERM INT HUP USR1 USR2; stdbuf -i0 -o0 -e0 tr "\r" "\n" > "$artifactdir/stderr.log") >&2)
	fi
    fi
    allocate_namespaces || return 1
    find_first_deployment || return 1
    if [[ $sync_start -ne 0 && -n "$sync_namespace" && $sync_in_first_namespace -eq 0 ]] ; then
	create_namespace -S -f "$sync_namespace" 1>&2 || return 1
    fi
    create_all_objects namespaces || return 1
    if get_sync -q ; then
	if (( use_namespaces )) ; then
	    global_sync_service="svc-${sync_namespace}-sync.${sync_namespace}.svc.cluster.local"
	else
	    global_sync_service="svc-${basename}-sync-0-sync"
	fi
    fi

    (( ${#configmap_files[@]} )) && check_configmaps "${configmap_files[@]}"
    create_all_objects configmaps || return 1
    supports_api -w "$requested_workload" list_configmaps && has_system_configmap=1

    create_secrets_top_level || return 1

    basetime=$(date +%s.%N)
    (drop_host_caches)
    create_all_objects deployments || return 1
    (( doit )) || return 0
    set_run_started

    do_logging || return 1
    if ! get_run_failed || ((! status)) ; then
	report_object_creation
    fi
    return 0
}

function run_clusterbuster_1() {
    protect_pids "$BASHPID"
    local -i status=0
    run_clusterbuster_2
    status=$?
    if (( (cleanup_always || (cleanup && status == 0)) && doit)) ; then
	do_cleanup || {
	    if ((status == 0)) ; then
		status=1
	    fi
	}
    fi

    if ((status)) ; then
	fatal -w "Clusterbuster failed!"
    else
	if [[ $take_prometheus_snapshot -gt 0 && -n "$artifactdir" ]] ; then
	    retrieve_prometheus_snapshot "$artifactdir"
	fi
    fi
    get_run_failed && status=1
    return $status
}

################################################################
# Top level
################################################################

function remove_tmpdir() {
    [[ -n "${cb_tempdir:-}" && -d "$cb_tempdir" && $cb_tempdir = "/tmp/cbtmp_"* ]] && rm -rf "$cb_tempdir" && unset cb_tempdir
}

function validate_options() {
    [[ -z "$requested_workload" ]] && help "Workload must be specified with --workload"fi

    local iworkload=$requested_workload
    requested_workload=$(get_workload "$requested_workload") || help_extended "(Unknown workload '$iworkload')"
    arch=${arch:-$(uname -m)}

    call_api -w "$requested_workload" -s "process_options" "${unknown_opts[@]}" || help "${unknown_opt_names[@]/#/Unknown option }"

    if supports_api -w "$requested_workload" list_user_configmaps ; then
	readarray -t userfiles < <(list_user_configmaps)
	configmap_files+=("${userfiles[@]}")
    fi

    if (( namespaces <= 0 )) ; then
	namespaces=1
	use_namespaces=0
    fi
    (( parallel_configmaps )) || parallel_configmaps=$parallel
    (( parallel_secrets )) || parallel_secrets=$parallel
    (( parallel_namespaces )) || parallel_namespaces=$parallel
    (( parallel_deployments )) || parallel_deployments=$parallel

    (( !objs_per_call_configmaps )) && objs_per_call_configmaps=$objs_per_call
    (( !objs_per_call_secrets )) && objs_per_call_secrets=$objs_per_call
    (( !objs_per_call_namespaces )) && objs_per_call_namespaces=$objs_per_call
    (( !objs_per_call_deployments )) && objs_per_call_deployments=$objs_per_call

    [[ -n "$report_format" ]] && report=1

    if [[ -n "$metrics_file" && ! -r "$metrics_file" ]] ; then
	fatal "Cannot read metrics file $metrics_file"
    fi

    case "${deployment_type,,}" in
	# If we're using deployments or replicasets, we do not want
	# to exit when workers complete, or the controller will
	# immediately try to re-create them.
	replicaset|rs)         deployment_type=ReplicaSet; exit_at_end=0 ;;
	deployment|dep|deploy) deployment_type=Deployment; exit_at_end=0 ;;
	pod) deployment_type=pod                                         ;;
	vm)
	    if ((containers_per_pod > 1)) ; then
		help "ERROR: containers_per_pod must equal 1 for vm deployments"
	    fi
	    deployment_type=vm                                           ;;
	*)
	    help "--deployment_type must be pod, vm, deployment, or replicaset"
    esac

    [[ -z "$OC" && $doit -gt 0 ]] && fatal "Cannot find oc or kubectl command, exiting!"

    resource_validation_failed=0
    validate_resource resource_request "${resource_requests[@]}" || resource_validation_failed=1
    validate_resource resource_limit "${resource_limits[@]}" || resource_validation_failed=1
    ((resource_validation_failed)) && exit 1

    for i in $(seq 0 $((emptydir_volumes-1)) ) ; do
	emptydirs+=("/mnt/volume-$i")
    done

    job_name=${job_name:-${requested_workload:-}}

    if [[ ${runtime_class:-} = "$kata_runtime_class" ]] ; then
	((virtiofsd_direct)) && virtiofsd_args+=('"-o"' '"allow_direct_io"')
	((virtiofsd_writeback)) && virtiofsd_args+=('"-o"' '"writeback"')
	((virtiofsd_threadpoolsize)) && virtiofsd_args+=("\"--thread-pool-size=$virtiofsd_threadpoolsize\"")
	if [[ -n "${virtiofsd_args[*]:-}" ]] ; then
	    pod_annotations+=("io.katacontainers.config.hypervisor.virtio_fs_extra_args: '[$(IFS=,; echo "${virtiofsd_args[*]}")]'")
	fi
    fi
}

trap 'if (($$ == BASHPID)) ; then wait; fi; remove_tmpdir; exit' EXIT
trap 'remove_tmpdir; if (($$ == BASHPID)) ; then wait; fi; exit 1' TERM INT HUP
cb_tempdir=$(umask 77; mktemp -d -p /tmp -t cbtmp_XXXXXXXX) || fatal "Can't create temporary directory"
export TMPDIR=$cb_tempdir

declare -a __workloads__
load_workloads "$CB_LIBPATH"

set_metrics_file default

while getopts ":B:Eef:Hhno:P:w:Qqv-:" opt ; do
    case "$opt" in
	B) process_option "basename=$OPTARG"	 ;;
	E) process_option "exit_at_end=0"	 ;;
	e) process_option "exit_at_end=1"	 ;;
	f) process_job_file "$OPTARG"		 ;;
	h) help					 ;;
	H) help_extended			 ;;
	n) process_option "doit=0"		 ;;
	o) process_option "reportformat=$OPTARG" ;;
	P) process_option "workload=$OPTARG"     ;;
	Q) process_option "reportobjectcreate=0" ;;
	q) process_option "verbose=0"		 ;;
	v) process_option "verbose=1"		 ;;
	w) process_option "workload=$OPTARG"     ;;
	-) process_option "$OPTARG"		 ;;
	*) help "$OPTARG"			 ;;
    esac
done

shift $((OPTIND - 1))

# shellcheck disable=SC2034
extra_args=("$@")

<<<<<<< HEAD
if [[ -z "$requested_workload" ]] ; then
    help "Workload must be specified with --workload"
fi

iworkload=$requested_workload
requested_workload=$(get_workload "$requested_workload") || help_extended "(Unknown workload '$iworkload')"
arch=${arch:-$(uname -m)}

call_api -w "$requested_workload" -s "process_options" "${unknown_opts[@]}" || help "${unknown_opt_names[@]/#/Unknown option }"

if supports_api -w "$requested_workload" list_user_configmaps ; then
    readarray -t userfiles < <(list_user_configmaps)
    configmap_files+=("${userfiles[@]}")
fi

if (( namespaces <= 0 )) ; then
    namespaces=1
    use_namespaces=0
fi
(( parallel_configmaps )) || parallel_configmaps=$parallel
(( parallel_secrets )) || parallel_secrets=$parallel
(( parallel_namespaces )) || parallel_namespaces=$parallel
(( parallel_deployments )) || parallel_deployments=$parallel

(( !objs_per_call_configmaps )) && objs_per_call_configmaps=$objs_per_call
(( !objs_per_call_secrets )) && objs_per_call_secrets=$objs_per_call
(( !objs_per_call_namespaces )) && objs_per_call_namespaces=$objs_per_call
(( !objs_per_call_deployments )) && objs_per_call_deployments=$objs_per_call

[[ -n "$report_format" ]] && report=1

if [[ -n "$metrics_file" && ! -r "$metrics_file" ]] ; then
    fatal "Cannot read metrics file $metrics_file"
fi

case "${deployment_type,,}" in
    # If we're using deployments or replicasets, we do not want
    # to exit when workers complete, or the controller will
    # immediately try to re-create them.
    replicaset|rs)         deployment_type=ReplicaSet; exit_at_end=0 ;;
    deployment|dep|deploy) deployment_type=Deployment; exit_at_end=0 ;;
    pod) deployment_type=pod                                         ;;
    vm)
	if ((containers_per_pod > 1)) ; then
	    help "ERROR: containers_per_pod must equal 1 for vm deployments"
	fi
	deployment_type=vm                                           ;;
    *)
	help "--deployment_type must be pod, vm, deployment, or replicaset"
esac

if [[ -z $OC && $doit -gt 0 ]] ; then
    fatal "Cannot find oc or kubectl command, exiting!"
fi

resource_validation_failed=0
validate_resource resource_request "${resource_requests[@]}" || resource_validation_failed=1
validate_resource resource_limit "${resource_limits[@]}" || resource_validation_failed=1
if ((resource_validation_failed)) ; then
    exit 1
fi

for ((i = 0; i < emptydir_volumes; i++)) ; do
    emptydirs+=("/mnt/volume-$i")
done

job_name=${job_name:-${requested_workload:-}}

if [[ ${runtime_class:-} = "$kata_runtime_class" ]] ; then
    ((virtiofsd_direct)) && virtiofsd_args+=('"-o"' '"allow_direct_io"')
    ((virtiofsd_writeback)) && virtiofsd_args+=('"-o"' '"writeback"')
    ((virtiofsd_threadpoolsize)) && virtiofsd_args+=("\"--thread-pool-size=$virtiofsd_threadpoolsize\"")
    if [[ -n "${virtiofsd_args[*]:-}" ]] ; then
	pod_annotations+=("io.katacontainers.config.hypervisor.virtio_fs_extra_args: '[$(IFS=,; echo "${virtiofsd_args[*]}")]'")
    fi
fi
=======
validate_options
>>>>>>> 2b2091ec

(run_clusterbuster_1) 4>&2<|MERGE_RESOLUTION|>--- conflicted
+++ resolved
@@ -2167,13 +2167,8 @@
 function get_sync_logs() {
     trap - TERM
     protect_pids "$BASHPID"
-<<<<<<< HEAD
+    log_cmd=get_sync_logs_poll
     if supports_reporting "$requested_workload"; then
-	local log_cmd=get_sync_logs_poll
-=======
-    log_cmd=get_sync_logs_poll
-    if supports_api -w "$requested_workload" supports_reporting; then
->>>>>>> 2b2091ec
 	if [[ -n "$artifactdir" ]] ; then
 	    # Even if reporting fails, make sure we capture the JSON
 	    _get_sync_logs "$log_cmd" > "$artifactdir/clusterbuster-report.tmp.json"
@@ -4268,7 +4263,7 @@
     validate_resource resource_limit "${resource_limits[@]}" || resource_validation_failed=1
     ((resource_validation_failed)) && exit 1
 
-    for i in $(seq 0 $((emptydir_volumes-1)) ) ; do
+    for ((i = 0; i < emptydir_volumes; i++)) ; do
 	emptydirs+=("/mnt/volume-$i")
     done
 
@@ -4319,85 +4314,6 @@
 # shellcheck disable=SC2034
 extra_args=("$@")
 
-<<<<<<< HEAD
-if [[ -z "$requested_workload" ]] ; then
-    help "Workload must be specified with --workload"
-fi
-
-iworkload=$requested_workload
-requested_workload=$(get_workload "$requested_workload") || help_extended "(Unknown workload '$iworkload')"
-arch=${arch:-$(uname -m)}
-
-call_api -w "$requested_workload" -s "process_options" "${unknown_opts[@]}" || help "${unknown_opt_names[@]/#/Unknown option }"
-
-if supports_api -w "$requested_workload" list_user_configmaps ; then
-    readarray -t userfiles < <(list_user_configmaps)
-    configmap_files+=("${userfiles[@]}")
-fi
-
-if (( namespaces <= 0 )) ; then
-    namespaces=1
-    use_namespaces=0
-fi
-(( parallel_configmaps )) || parallel_configmaps=$parallel
-(( parallel_secrets )) || parallel_secrets=$parallel
-(( parallel_namespaces )) || parallel_namespaces=$parallel
-(( parallel_deployments )) || parallel_deployments=$parallel
-
-(( !objs_per_call_configmaps )) && objs_per_call_configmaps=$objs_per_call
-(( !objs_per_call_secrets )) && objs_per_call_secrets=$objs_per_call
-(( !objs_per_call_namespaces )) && objs_per_call_namespaces=$objs_per_call
-(( !objs_per_call_deployments )) && objs_per_call_deployments=$objs_per_call
-
-[[ -n "$report_format" ]] && report=1
-
-if [[ -n "$metrics_file" && ! -r "$metrics_file" ]] ; then
-    fatal "Cannot read metrics file $metrics_file"
-fi
-
-case "${deployment_type,,}" in
-    # If we're using deployments or replicasets, we do not want
-    # to exit when workers complete, or the controller will
-    # immediately try to re-create them.
-    replicaset|rs)         deployment_type=ReplicaSet; exit_at_end=0 ;;
-    deployment|dep|deploy) deployment_type=Deployment; exit_at_end=0 ;;
-    pod) deployment_type=pod                                         ;;
-    vm)
-	if ((containers_per_pod > 1)) ; then
-	    help "ERROR: containers_per_pod must equal 1 for vm deployments"
-	fi
-	deployment_type=vm                                           ;;
-    *)
-	help "--deployment_type must be pod, vm, deployment, or replicaset"
-esac
-
-if [[ -z $OC && $doit -gt 0 ]] ; then
-    fatal "Cannot find oc or kubectl command, exiting!"
-fi
-
-resource_validation_failed=0
-validate_resource resource_request "${resource_requests[@]}" || resource_validation_failed=1
-validate_resource resource_limit "${resource_limits[@]}" || resource_validation_failed=1
-if ((resource_validation_failed)) ; then
-    exit 1
-fi
-
-for ((i = 0; i < emptydir_volumes; i++)) ; do
-    emptydirs+=("/mnt/volume-$i")
-done
-
-job_name=${job_name:-${requested_workload:-}}
-
-if [[ ${runtime_class:-} = "$kata_runtime_class" ]] ; then
-    ((virtiofsd_direct)) && virtiofsd_args+=('"-o"' '"allow_direct_io"')
-    ((virtiofsd_writeback)) && virtiofsd_args+=('"-o"' '"writeback"')
-    ((virtiofsd_threadpoolsize)) && virtiofsd_args+=("\"--thread-pool-size=$virtiofsd_threadpoolsize\"")
-    if [[ -n "${virtiofsd_args[*]:-}" ]] ; then
-	pod_annotations+=("io.katacontainers.config.hypervisor.virtio_fs_extra_args: '[$(IFS=,; echo "${virtiofsd_args[*]}")]'")
-    fi
-fi
-=======
 validate_options
->>>>>>> 2b2091ec
 
 (run_clusterbuster_1) 4>&2