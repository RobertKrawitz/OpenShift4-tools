--- conflicted
+++ resolved
@@ -327,15 +327,9 @@
 }
 
 function _help_extended() {
-<<<<<<< HEAD
-    if [[ -z "$*" ]] ; then
-        _helpmsg "$@"
-        cat <<'EOF'
-=======
     if [[ -n "$*" ]] ; then
 	_helpmsg "$@"
 	cat <<'EOF'
->>>>>>> 1e19b30f
 
 Extended Options:
 EOF
@@ -4026,16 +4020,11 @@
     pod) deployment_type=pod                                         ;;
     vm)
 	if ((containers_per_pod > 1)) ; then
-	    fatal "ERROR: containers_per_pod must equal 1 for vm deployments"
-	    help
+	    help "ERROR: containers_per_pod must equal 1 for vm deployments"
 	fi
 	deployment_type=vm                                           ;;
     *)
-<<<<<<< HEAD
-	fatal "ERROR: --deployment_type must be pod, vm, deployment, or replicaset"
-=======
 	help "--deployment_type must be pod, vm, deployment, or replicaset"
->>>>>>> 1e19b30f
 esac
 
 if [[ -z $OC && $doit -gt 0 ]] ; then
