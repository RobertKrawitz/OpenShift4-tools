#!/bin/bash

# Copyright 2019-2022 Robert Krawitz/Red Hat
#
# Licensed under the Apache License, Version 2.0 (the "License");
# you may not use this file except in compliance with the License.
# You may obtain a copy of the License at
#
#     http://www.apache.org/licenses/LICENSE-2.0
#
# Unless required by applicable law or agreed to in writing, software
# distributed under the License is distributed on an "AS IS" BASIS,
# WITHOUT WARRANTIES OR CONDITIONS OF ANY KIND, either express or implied.
# See the License for the specific language governing permissions and
# limitations under the License.

# Find our helpers
function finddir() {
    local path_to_file
    path_to_file=$(readlink -f "$0")
    if [[ -z $path_to_file ]] ; then
	return 1
    elif [[ -d $path_to_file ]] ; then
	echo "$path_to_file/"
    elif [[ -e $path_to_file ]] ; then
	echo "${path_to_file%/*}/"
    else
	return 1
    fi
    return 0
}

declare __realsc__=
declare __topsc__
if [[ -z ${__topsc__:-} ]] ; then
    export __topsc__="${0##*/}"
    # shellcheck disable=SC2155
    export __topdir__="$(finddir "$0")"
    [[ -z $__topdir__ ]] && fatal "Can't find directory for $0"
fi

function clean_startup() {
    [[ -f $__realsc__ ]] && rm -f "$__realsc__"
}

# This allows us to edit the script while another instance is running
# since this script sticks around until the user exits the spawned shell.
# It's fine for the running script to be removed, since the shell still
# has its open file descriptor.
if [[ $# = 0 || $1 != "--DoIt=$0" ]] ; then
    tmpsc=$(mktemp -t "${__topsc__}".XXXXXXXXXX)
    [[ -z $tmpsc || ! -f $tmpsc || -L $tmpsc ]] && fatal "Can't create temporary script file"
    trap clean_startup EXIT SIGHUP SIGINT SIGQUIT SIGTERM
    PATH+=${PATH:+:}$__topdir__
    cat "$0" > "$tmpsc"
    chmod +x "$tmpsc"
    exec "$tmpsc" "--DoIt=$tmpsc" "$@"
else
    # Needed for stack traceback to get function arguments
    shopt -s extdebug
    __realsc__=${1#--DoIt=}
    clean_startup
    export -n __topsc__ __topdir__
    shift
fi

# Unfortunate that there's no way to tell shellcheck to always source
# specific files.
# shellcheck disable=SC2034

# See the bash change log, differences between 4.4-beta2 and 4.4-rc2:
# a.  Using ${a[@]} or ${a[*]} with an array without any assigned elements when
#     the nounset option is enabled no longer throws an unbound variable error.
if (( BASH_VERSINFO[0] >= 5 || (BASH_VERSINFO[0] == 4 && BASH_VERSINFO[1] >= 4) )) ; then
    set -u
else
    cat 1>&2 <<EOF
Warning: bash version at least 4.4 is recommended for using ${__topsc__##*/}.
Actual version is ${BASH_VERSION}
EOF
fi

declare ___arg
for ___arg in "$@" ; do
    if [[ "${___arg:-}" = '--force-abort'* ]] ; then
	echo "*** WARNING: will abort on any shell error!" 1>&2
	set -e
	set -o errtrace
	#trap 'killthemall "Caught error, aborting!"' ERR
	break
    fi
done

declare -i namespaces=1
declare -i use_namespaces=1
declare -i deps_per_namespace=1
declare -i remove_namespaces=1
declare -i secrets=0
declare -i replicas=1
declare -i parallel=1
declare -i first_deployment=0
declare -i sleep_between_secrets=0
declare -i sleep_between_configmaps=0
declare -i sleep_between_namespaces=0
declare -i sleep_between_deployments=0
declare -i parallel_secrets=0
declare -i parallel_configmaps=0
declare -i parallel_namespaces=0
declare -i parallel_deployments=0
declare -i parallel_log_retrieval=50
declare -i retrieve_successful_logs=0
declare -i objs_per_call=1
declare -i objs_per_call_secrets=0
declare -i objs_per_call_configmaps=0
declare -i objs_per_call_namespaces=0
declare -i objs_per_call_deployments=0
declare -i containers_per_pod=1
declare -i sleeptime=0
declare -i doit=1
declare -i objs_item_count=0
declare -i port=7777
declare -i sync_port=7778
declare -i drop_cache_port=7779
declare -i sync_ns_port=7753
declare -i sync_in_first_namespace=0
declare sync_host=
declare -i affinity=0
declare -i sync_affinity=0
declare -A pin_nodes=()
declare -A runtime_classes=()
declare runtime_class
declare scheduler=
declare -i verbose=0
declare -i wait_for_secrets=1
declare -i bytes_transfer=0
declare -i bytes_transfer_max=0
# shellcheck disable=SC2034
declare -i default_bytes_transfer=1000000000
declare -i workload_run_time=0
declare -i workload_run_time_max=0
declare -i exit_at_end=1
declare -i report_object_creation=1
declare -A objects_created=()
declare baseoffset=0
declare -i metrics_epoch=0
declare requested_workload=
declare basename=${CLUSTERBUSTER_DEFAULT_BASENAME:-clusterbuster}
declare deployment_type=pod
declare basetime
declare opt
declare -r nl=$'\n'
declare -a resource_requests=()
declare -a resource_limits=()
declare -A namespaces_in_use=()
declare -a namespaces_to_create=()
declare sync_namespace=
declare -i scale_ns=0
declare -i scale_deployments=1
declare -i sync_start=1
declare -a emptydirs=()
declare -a volumes=()
declare -A volume_mount_paths=()
declare -A volume_types=()
declare -A volume_type_keys=()
declare -A volume_scoped_names=()
declare common_workdir=
declare -i report=0
declare report_format=summary
declare -i precleanup=1
declare -i cleanup=0
declare -i cleanup_always=0
declare -i timeout=0
declare pathdir=${__topdir__%/*}
declare -a unknown_opts=()
declare -a unknown_opt_names=()
declare -i total_objects_created=0
# <name, filename with contents>
declare -a configmap_files=()
declare -a tolerations=()
declare user_configmap_mount_dir=/etc/clusterbuster
declare system_configmap_mount_dir=/var/lib/clusterbuster
declare -i has_system_configmap=1
declare -i has_user_configmap=1
declare node_selector='node-role.kubernetes.io/worker'
declare -i processes_per_pod=1
declare -i emptydir_volumes=0
declare -i take_prometheus_snapshot=0
declare first_start_timestamp=
declare prometheus_starting_timestamp=
declare prometheus_exact_starting_timestamp=
declare second_start_timestamp=
declare prometheus_ending_timestamp=
declare -i target_data_rate=0
declare job_name=
declare global_sync_service=
declare -i predelay=0
declare -i postdelay=0
declare -r default_metrics_file="metrics-default.yaml"
declare metrics_file=default
declare -i drop_node_cache=0
declare -i drop_all_node_cache=0
declare -i headless_services=1
declare -i virtiofsd_writeback=0
declare -i virtiofsd_direct=1
declare -i virtiofsd_threadpoolsize=0
declare -a virtiofsd_args=()
declare -i liveness_probe_frequency=0
declare -i liveness_probe_sleep_time=0
declare -i metrics_support=-1
declare -i pod_start_timeout=60
declare pod_prefix=
declare arch=
declare failure_status=Fail
declare -i create_pods_privileged=0
declare -i wait_forever=0
declare -a pod_labels=()
declare -i get_sync_logs_pid=0
declare -a extra_args=()
<<<<<<< HEAD
declare -i metrics_interval=30
=======
declare -a sync_pod=()
>>>>>>> 6481af9b

declare -r sync_flag_file="/tmp/syncfile";
declare -r sync_error_file="/tmp/syncerror";
declare -r controller_timestamp_file="/tmp/timing.json";
# shellcheck disable=2155
declare uuid=$(uuidgen -r)
declare xuuid=$uuid
# Ensure that pods from other runs don't inadvertently attempt to
# communicate with our sync pod
declare sync_nonce=
sync_nonce=$(uuidgen -r)

declare kata_runtime_class=kata
declare image_pull_policy=
declare container_image='quay.io/rkrawitz/clusterbuster-base:latest'

declare accumulateddata=
declare -a plurals=('s' '')
declare artifactdir=
declare -a saved_argv=("${__topsc__:-0}" "$@")
declare -a processed_options=("${__topsc__:-0}")
declare -a pod_annotations=()
declare -A injected_errors=()
declare cb_tempdir=
declare force_cleanup_timeout=
declare default_namespace_policy=restricted

# vm related variables
declare -i vm_cores=1
declare -i vm_threads=1
declare -i vm_sockets=1
declare vm_memory=2Gi
declare vm_grace_period=30
declare vm_image='quay.io/rkrawitz/clusterbuster-vm:latest'
declare vm_evict_migrate=1
declare vm_run_as_container=0
declare -A workload_service_ports=()
declare vm_user=cluster
declare vm_password=buster
declare -a vm_ssh_pubkey=()
declare -A __sysctls=()
declare -i __sysctls_retrieved=0
declare -A vm_emptydisks=()
declare -A vm_emptydisk_options=()
declare -a vm_emptydisk_list=()
# We can't use vda, which is the system disk
declare -r vm_emptydisk_suffixes="bcdefghijklmnopqrstuvwxyz"

declare OC=${OC:-${KUBECTL:-}}
OC=${OC:-$(type -p oc)}
OC=${OC:-$(type -p kubectl)}	# kubectl might not work, though...

function fatal() {
    local OPTIND
    local waitforit=0
    local opt
    while getopts 'w' opt "$@" ; do
	case "$opt" in
	    w) waitforit=1 ;;
	    *)             ;;
	esac
    done
    shift "$((OPTIND-1))"
    echo "$*" 1>&2
    if ((waitforit)) ; then
	wait
    fi
    exit 1
}

function warn() {
    echo "$*" 1>&2
}

if [[ -z "$OC" ]] ; then
    fatal "Can't find kubectl or oc"
fi

declare __libdir__=${__topdir__}/lib/clusterbuster
export CB_LIBPATH=${CB_LIBPATH:-$__libdir__}

[[ -d "$__libdir__" ]] || fatal "Can't find my library dir!"

. "${__libdir__}"/libclusterbuster.sh

function _helpmsg() {
    local opt
    (IFS=$'\n'; echo "$*"; if [[ -n "$*" ]] ; then echo; fi)
cat <<EOF
Clusterbuster is a tool to permit you to load a configurable workload
onto an OpenShift cluster.  ClusterBuster focuses primarily on workload
scalability, including synchronization of multi-instance workloads.

Usage: ${__topsc__:-0} [options] [extra args]
    Help:
       -h              Print basic help information.
       -H              Print extended help.

    Options:
       -B basename     Base name of pods.  Default is
                       \$CLUSTERBUSTER_DEFAULT_BASENAME if defined or
                       otherwise 'clusterbuster'.
                       All objects are labeled with this name.
       -E              Don't exit after all operations are complete.
       -e              Exit after all operations are complete (default).
       -f jobfile      Job file containing settings
                       A number of examples are provided in the
                       examples/clusterbuster directory.
       -n              Print what would be done without doing it
       -o              Specify report format, as --report-format
       -q              Do not print verbose log messages (default)
       -Q              Don't report creation of individual objects (default
                       report them)
       -v              Print verbose log messages.
       -w workload     workload (mandatory), one of:
$(print_workloads '                       - ')
       --opt[=val]     Set the specified option.
                       Use ${__topsc__##*/} -H to list the available options.
EOF
}

function _help_extended() {
    _helpmsg "$@"
    cat <<EOF

Extended Options:
    General Options (short equivalents):
       --doit=<1,0>     Run the command or not (default 1) (inverse of -n)
       --jobname=name   Name of the job, for logging purposes.
                        Defaults to the workload name
       --workload=type  Specify the workload (-P) (mandatory)
       --basename=name  Specify the base name for any namespaces (-B)
       --namespaces=N   Number of namespaces
       --jobfile=jobfile
                        Process job file (-f)
       --sync           Synchronize start of workload instances (default yes)
       --precleanup     Clean up any prior objects
       --cleanup        Clean up generated objects unless there's a failure
       --cleanup-always Clean up generated objects even if there is a failure
       --wait-forever   Don't exit if sync pod dies
       --remove-namespaces=<1,0>
                        Remove namespaces when cleaning up objects.  Only
                        applies when using clusterbuster-created namespaces.
       --predelay=N     Delay for the specified time after workload
                        starts before it starts running.
       --postdelay=N    Delay for the specified time after workload
                        completes.
       --timeout=N      Time out reporting after N seconds
       --report_object_creation=<1,0>
                        Report creation of individual objects (default 1)
                        (inverse of -Q)
       --uuid=<uuid>    Use the specified UUID for the run.  Default is to
                        generate a random-based UUID.
       --exit_at_end    Exit upon completion of workload (-e/-E)
       --verbose        Print verbose log messages (-v)
       --arch=<architecture>
                        Use the specified architecture.  Default the
                        architecture of this platform.
       --containerimage=<image>
                        Use the specified container image.

    Reporting Options:
       --report=<format>
                        Print report in specified format.  Meaning of
                        report types is by type.  Default is summary
                        if not specified; if that is not reported,
                        raw format will be used.
                        - none
$(list_report_formats '                        - ')
                        The following workloads support reporting:
$(print_workloads_supporting_reporting '                        - ')
       --artifactdir=<dir>
                        Save artifacts to <dir>.  <dir> can have embedded
                        format codes:
                        %n              Job name
                        %s              Timestamp of run
                        %w              Workload
                        %{var}          Variable's value is substituted
                        %{var[item]}    to reference an array variable
                        %{var:-default} to use a default value if not set
       --prometheus-snapshot
                        Take a Prometheus snapshot and save to the
                        artifacts directory
       --metrics[=<file>]
                        benchmark-runner compatible metrics file
                        for metrics extraction.  If empty or 'none',
                        no metrics extraction is done.  If 'default',
                        the default
                        ($default_metrics_file)
                        is used.
       --metrics-epoch=<seconds>
                        Number of seconds to look back for metrics prior
                        to start of run (default $metrics_epoch)
       --metrics-interval=<interval>
                        Interval between data points for metrics collection.
                        Default $metrics_interval.
       --force-no-metrics
                        Do not attempt anything that would use metrics
                        or the prometheus pod.
       --failure-status=<status>
                        Failures should be reported as specified rather
                        than "Fail"
       --pod-start-timeout=<seconds>
                        Wait specified time for pods to come on line.
                        Default $pod_start_timeout
       --retrieve-successful-logs=<0|1>
                        If retrieving artifacts, retrieve logs for all
                        pods, not just failing pods.  Default $retrieve_successful_logs.
       --parallel-logs=n
                        If retrieving artifacts, parallelize log retrieval.

    Workload sizing options:
       --containers_per_pod=N
                        Number of containers per pod
       --deployments=N  Number of deployments or pods per namespace
       --processes=N    Number of processes per pod
       --replicas=N     Number of replicas per deployment
       --secrets=N      Number of secrets

    Generic workload rate options:
       --bytestransfer=N[,M]
                        Number of bytes for workloads operating on
                        fixed amounts of data.
       --targetdatarate=N
                        Target data rate for workloads operating at fixed
                        data rates.  May have suffixes of K, Ki,
                        M, Mi, G, Gi, T, or Ti.
       --workloadruntime=N
                        Time to run the workload where applicable
                        Two comma-separated numbers may be used to
                        specify maximum time.

    Workload placement options:
       --pin_node=[class1,class2...]=<node>
                        Force pod(s) of the specified class(es) onto the
                        specified node.  Multiple comma-separated classes
                        may be specified.  The following classes are
                        defined for general workloads:
                        - sync   (sync pods)
                        - client (worker/client pods)
                        Workloads may define other classes.
                        If no class is specified, pin node applies to all
                        pods.
       --sync-in-first-namespace=<0|1>
                        Place the sync pod in the first worker namespace.
                        Default ${sync_in_first_namespace}.
       --affinity       Force affinity between client and server pods
                        in a client-server workload.  Default is neither
                        affinity nor anti-affinity.  Use of a pin node
                        overrides affinity.
       --anti-affinity  Force anti-affinity between client and server pods
                        in a client-server workload.  Default is neither
                        affinity nor anti-affinity.  Use of a pin node
                        overrides anti-affinity.
       --anti-affinity  Force anti-affinity between client and server pods
                        in a client-server workload.  Default is neither
                        affinity nor anti-affinity.  Use of a pin node
                        overrides anti-affinity.
       --sync-affinity  Force affinity between sync and all worker pods.
       --sync-anti-affinity
                        Force anti-affinity between sync and all worker pods.
       --drop_cache     Drop the buffer cache in all pin nodes; if no
                        pin nodes are defined, drop all workers' caches.
       --drop_all_cache Drop the buffer cache on all workers.

    Generic workload storage options:
       --emptydir=dir   Mount an emptydir volume at the specified mount point.
       --volumes=N      Mount the specified number of emptydir volumes.
                        If this is not provided, file-based workloads will
                        use a default location, generally /tmp.
       --volume=name:type:name_type:mount_name:mount_path
                        Mount a specified persistent volume
                        name is the name of the volume (required).
                        type is the type of volume (required).
                        mount_path is the path on which to mount the volume
                            (required).
                        type_key is the key for the volume (e. g.
                            claimName for persistentVolumeClaim)
                        scoped_name is the volume's name as recognized
                            by the description.  All occurrences of %N
                            are replaced by the namespace of the pod
                            mounting the volume; all instances of %i
                            are replaced by the instance of the pod
                            within the namespace.
       --workdir=<dir>  Use the specified working directory for file I/O

    Pod Options:
       --container_image=<image>
                        Image to use (default $container_image).
                        Does not apply to "classic" or "pause" workloads.
       --deployment_type=<pod,deployment,vm>
                        Deploy via individual pods, deployments or vm (default $deployment_type)
       --external_sync=host:port
                        Sync to external host rather than internally
       --request=<resource=value>
                        Resource requests
       --limit=<resource=value>
                        Resource limits
       --runtimeclass=[class1,class2...]=class
                        Run the pods in the designated runtimeclass.
       --kata           Synonym for --runtimeclass=${kata_runtime_class}
       --tolerate=<key:operator:effect>
                        Apply the specified tolerations to created pods.
       --image_pull_policy=<policy>
                        Image pull policy (system default)
       --node_selector=selector
                        Annotate pods with the specified node selector
                        Default $node_selector
                        Specify empty value to not provide a node selector.
       --pod_annotation=[:class:]annotation
                        Apply the specified annotation to all pods of the
                        optionally specified class (same meaning as for
                        --pin_node as above).  This may be specified
                        multiple times.
       --headless-services=[0,1]
                        Use headless services for service creation.
                        Default ${headless_services}
       --liveness-probe=<interval>
                        Execute a simple liveness probe every <interval>
                        seconds.
       --liveness-probe-sleep=<seconds>
                        Arrange for the liveness probe to sleep for specified
                        time.
       --privileged-pods=[0,1]
                        Create pods as privileged (default $create_pods_privileged)
       --label=[:class:]label=value
                        Apply the specified label to all pods of the
                        optionally specified class (same meaning as for
                        --pin_node as above).  This may be specified
                        multiple times.
       --scheduler=<scheduler>
                        Use the specified scheduler to schedule pods.

    Kata Virtualization Tuning:
       --virtiofsd-writeback=[0,1]
                        Use writeback caching for virtiofsd (default $virtiofsd_writeback).
       --virtiofsd-direct=[0,1]
                        Allow use of direct I/O for virtiofsd (default $virtiofsd_direct).
       --virtiofsd-threadpoolsize=n
                        Use the specified thread pool size for virtiofsd
                        (default 1).

    OpenShift Virtualization Options:
       --vm-threads=<value>
                        Specify the number of threads on each core (default $vm_threads).
       --vm-cores=<value>
                        Specify the number of cores on each socket (default $vm_cores).
       --vm-sockets=<value>
                        Specify the number of sockets (default $vm_sockets).
       --vm-memory=<value>
                        Specify the amount of memory (default $vm_memory).
       --vm-emptydisk=<size:[options:]mountpoint>
                        Create and mount an emptydisk volume in each VM.  Options are:
                        - cache=<mode>
                        - mountopts=<options>
                        - fstype=<filesystem>
                        - fsopts=<mkfs opts>
       --vm-grace-period=<value>
                        Specify the period between when a vm is signaled to
                        shutdown and the point when KubeVirt will force off
                        the vm (default $vm_grace_period).
       --vm-image=<image_url>
                        Containerdisk image to use.
                        Default $vm_image
       --vm-migrate=[0,1]
                        Allow VMs to migrate when evicted rather than be
                        deleted.  Default $vm_evict_migrate.
       --vm-run-as-container=[0,1]
                        Run the workload as a container rather than directly.
       --vm-user=<user>
                        Create the specified user on virtual machines.
                        Default $vm_user.  Empty means no user.
       --vm-password=<password>
                        Create the specified password on virtual machines.
                        Default $vm_password.  Empty means no password.
       --vm-ssh-pubkey=<file>
                        Inject the specified ssh key into the virtual machines.
                        The file is checked to ensure that it is a public
                        key.  Default none.

    Tuning object creation (short equivalents):
       --scale-ns=[0,1] Scale up the number of namespaces vs.
                        create new ones (default 0).
       --scale-deployments=[0,1]
                        Scale up the number of deployments vs.
                        create new ones (default 1)
       --first_deployment=N
                        Specify the index of the first deployment.
                        Default is 0 (but see --scale_deployments)
       --first_secret=N
                        Index number of first secret to be created
       --first_namespace=N
                        Index number of first namespace to be created
       --pod-prefix=prefix
                        Prefix all created pods with this prefix.
       --sleep=N        Number of seconds between object creations
                        Below options default to sleeptime
       --sleep_between_secrets=N
       --sleep_between_namespaces=N
       --sleep_between_deployments=N

       --objs_per_call=N
                        Number of objects per CLI call.  Only objects
                        within a namespace can be created this way;
                        to improve creation performance with multiple
                        namespaces, use --parallel.
                        Below options all default to objs_per_call
       --objs_per_call_secrets=N
       --objs_per_call_namespaces=N
       --objs_per_call_deployments=N

       --parallel=N     Number of operations in parallel.  Only
                        operations across namespaces can be
                        parallelized; to improve performance
                        within one namespace, use --objs_per_call.
                        Below options all default to parallel
       --parallel_secrets=N
       --parallel_namespaces=N
       --parallel_deployments=N
       --wait_secrets   Wait for secrets to be created (default 1)

Workload-specific options:
$(_help_options_workloads)

Advanced options (generally not required):
       --baseoffset=N   Add specified offset to base time
                        for calculation of start time offset
                        to correct for clock skew.  May be float.
                        This normally should not be needed, as
                        ClusterBuster can correct for clock skew
                        itself.
       --podsleep=N     Time for pod to sleep before exit
       --debug=<opt>
                        For testing purposes, print debugging information.
                        Options documented only in code.
       --inject_error=<opt>
                        For testing purposes, inject the specified error
                        condition (documented only in code).
       --force-abort    Abort the run on any error.

Here is a brief description of all available workloads:
$(_document_workloads)

EOF
}

function help() {
    _help_extended | "${PAGER:-more}"
    exit 1
}

function help_extended() {
    _help_extended | "${PAGER:-more}"
    exit 1
}

################################################################
# Option processing
################################################################

function set_workload_bytes() {
    local sizespec=$1
    local -i scale=${2:-1}
    if [[ $sizespec = *','* ]] ; then
	bytes_transfer=$(parse_size "${sizespec#*,}")
	bytes_transfer_max=$(parse_size "${sizespec%%,*}")
	if (( bytes_transfer > bytes_transfer_max )) ; then
	    local -i tmp=$bytes_transfer
	    bytes_transfer=$bytes_transfer_max
	    bytes_transfer_max=$tmp
	fi
    else
	bytes_transfer=$((sizespec * scale))
	bytes_transfer_max=$((sizespec * scale))
    fi
}

function set_runtime() {
    local timespec=$1
    if [[ $timespec = *','* ]] ; then
	workload_run_time=${timespec#*,}
	workload_run_time_max=${timespec%%,*}
	if (( workload_run_time > workload_run_time_max )) ; then
	    local -i tmp=$workload_run_time
	    workload_run_time=$workload_run_time_max
	    workload_run_time_max=$tmp
	fi
    else
	workload_run_time=$timespec
	workload_run_time_max=$timespec
    fi
}

function parse_volume_spec() {
    local volspec=$1
    local vname=
    local vtype=
    local vmount_path=
    IFS=':' read -r vname vtype vmount_path vtype_key vscoped_name <<< "$volspec"
    if [[ -z "$vname" || -z "$vtype" || -z "$vmount_path" ]] ; then
	echo "name, type, type_key, scoped name, and mount path must be provided"
	echo "for volumes"
	exit 1
    fi
    volumes+=("$vname")
    volume_mount_paths["$vname"]=$vmount_path
    volume_types["$vname"]=$vtype
    volume_type_keys["$vname"]=$vtype_key
    volume_scoped_names["$vname"]=$vscoped_name
}

function process_pin_node() {
    local nodespec=$1
    nodespec=${nodespec// /}
    [[ -n "$nodespec" ]] || return
    if [[ $nodespec = *'='* ]] ; then
	local node=${nodespec#*=}
	local class=${nodespec%%=*}
	class=${class//,/ }
	# shellcheck disable=SC2206
	local -a classes=($class)
	for class in "${classes[@]}" ; do
	    pin_nodes[$class]="$node"
	done
    else
	pin_nodes[default]="$nodespec"
    fi
}

function process_runtimeclass() {
    local runtimespec=$1
    runtimespec=${runtimespec// /}
    runtime_class=$runtimespec
    [[ -n "$runtimespec" ]] || return
    if [[ $runtimespec = *'='* ]] ; then
	local runtime=${runtimespec#*=}
	local class=${runtimespec%%=*}
	class=${class//,/ }
	# shellcheck disable=SC2206
	local -a classes=($class)
	for class in "${classes[@]}" ; do
	    runtime_classes[$class]="$runtime"
	done
    else
	runtime_classes[default]="$runtimespec"
    fi
}

function process_emptydisk() {
    local size
    local mountpoint
    local -a args
    IFS=: read -ra args <<< "$1"
    local -i argcount=${#args[@]}
    if ((argcount < 2)) ; then
	fatal "Invalid emptydisk $1: size and mount point must be specified as size:[args:]mountpoint"
    fi
    size=${args[0]}
    mountpoint=${args[$((argcount - 1))]}
    if [[ $mountpoint != '/'* ]] ; then
	fatal "Invalid emptydisk $1: path must be absolute"
    fi
    if [[ -n "${vm_emptydisks[$mountpoint]:-}" ]] ; then
	fatal "Duplicate emptydisk mount specified ($1)"
    fi
    if ((argcount > 2)) ; then
	vm_emptydisk_options["$mountpoint"]="$(IFS=:; echo "${args[*]:1:$((argcount - 2))}")"
    else
	vm_emptydisk_options["$mountpoint"]=""
    fi
    vm_emptydisks["$mountpoint"]=$size
    vm_emptydisk_list+=("$mountpoint")
}

function set_metrics_file() {
    metrics_file=${1:-}
    case "$metrics_file" in
	default|1|"$default_metrics_file") metrics_file="$__libdir__/$default_metrics_file" ;;
	''|0|none) metrics_file=							    ;;
	*)										    ;;
    esac
}

function inject_error() {
    local error="$1"
    local condition
    local options
    IFS='=' read -r condition options <<< "$error"
    injected_errors["$condition"]=${options:-SET}
    warn "*** Registering error injection '$condition' = '${injected_errors[$condition]}'"
}

function process_option() {
    local noptname
    local noptname1
    local optvalue
    read -r noptname1 noptname optvalue <<< "$(parse_option "$1")"
    # shellcheck disable=SC2206
    # shellcheck disable=SC2119
    processed_options+=("--$1")
    # shellcheck disable=SC2034
    case "$noptname1" in
	# Help, verbosity
	helpall*)		    help_extended				;;
	helpeverything*)	    help_extended				;;
	help*)			    help					;;
	verbose)		    verbose=$(bool "$optvalue")			;;
	doit)			    doit=$(bool "$optvalue")			;;
	quiet)			    verbose=$((! $(bool "$optvalue")))		;;
	forceabort*)		    set -e					;;
	# Reporting
	artifactdir)		    artifactdir="$optvalue"			;;
	metrics|metricsfile)	    set_metrics_file "$optvalue"		;;
	metricsepoch)		    metrics_epoch=$optvalue			;;
	metricsinterval)	    metrics_interval=$optvalue			;;
	reportformat)		    report_format=$optvalue			;;
	jsonreport)		    report_format=json				;;
	rawreport)		    report_format=raw				;;
	report)		    	    report_format=${optvalue:-summary}		;;
	verbosereport)		    report_format=verbose			;;
	reportobjectcreation)	    report_object_creation=$(bool "$optvalue")	;;
	prometheussnapshot)	    take_prometheus_snapshot=$(bool "$optvalue");;
	predelay)		    predelay=$optvalue				;;
	postdelay)		    postdelay=$optvalue				;;
	timeout)		    timeout=$optvalue				;;
	failurestatus)		    failure_status=$optvalue			;;
	parallellog*)		    parallel_log_retrieval=$optvalue		;;
	retrievesuc*)		    retrieve_successful_logs=$(bool "$optvalue");;
	logsuc*)		    retrieve_successful_logs=$(bool "$optvalue");;
	# Basic options
	jobname)		    job_name=$optvalue				;;
	workload)		    requested_workload=$optvalue		;;
	basename)		    basename=$optvalue				;;
	arch)			    arch=$optvalue				;;
	# Object definition
	workdir)		    common_workdir=$optvalue			;;
	configmapfile)		    configmap_files+=("$optvalue")		;;
	containerimage)		    container_image=$optvalue			;;
	containers)		    containers_per_pod=$optvalue		;;
	containersperpod)	    containers_per_pod=$optvalue		;;
	deploymenttype)		    deployment_type=$optvalue			;;
	deployments|depspername*)   deps_per_namespace=$optvalue		;;
	emptydir)		    emptydirs+=("$optvalue")			;;
	volumes)		    emptydir_volumes=$optvalue			;;
	exitatend)		    exit_at_end=$(bool "$optvalue")		;;
	imagepullpolicy)	    image_pull_policy=$optvalue			;;
	namespaces)		    namespaces=$optvalue			;;
	nodeselector)		    node_selector=$optvalue			;;
	volume)			    parse_volume_spec "$optvalue"		;;
	processes|processesperpod)  processes_per_pod=$optvalue			;;
	jobfile)		    process_job_file "$optvalue"		;;
	pinnode)		    process_pin_node "$optvalue"		;;
	replicas)		    replicas=$optvalue				;;
	limit|limits)		    resource_limits+=("$optvalue")		;;
	request|requests)	    resource_requests+=("$optvalue")		;;
	kata)			    process_runtimeclass "kata"			;;
	podannotation)		    pod_annotations+=("$optvalue")		;;
	label|labels)		    pod_labels+=("$optvalue")			;;
	runtimeclass)		    process_runtimeclass "$optvalue"		;;
	uuid)			    uuid=$optvalue				;;
	secrets)		    secrets=$optvalue				;;
	workloadruntime)	    set_runtime "$optvalue"			;;
	workload_size)		    set_workload_bytes "$optvalue"		;;
	targetdatarate)		    target_data_rate=$(parse_size "$optvalue")	;;
	tolerate|toleration)	    tolerations+=("$optvalue")			;;
	dropcache)                  drop_node_cache=$(bool "$optvalue")         ;;
	dropallcache)		    drop_all_node_cache=$(bool "$optvalue")     ;;
	headlessservices)	    headless_services=$(bool "$optvalue")	;;
	virtiofsdwriteback)	    virtiofsd_writeback=$(bool "$optvalue")	;;
	virtiofsddirect)	    virtiofsd_direct=$(bool "$optvalue")	;;
	virtiofsdthread*)	    virtiofsd_threadpoolsize=$optvalue		;;
	livenessprobeint*)	    liveness_probe_frequency=$optvalue		;;
	livenessprobesleep*)	    liveness_probe_sleep_time=$optvalue		;;
	privilege*)		    create_pods_privileged=$(bool "$optvalue")	;;
	syncinfirst*)		    sync_in_first_namespace=$(bool "$optvalue") ;;
	scheduler)		    scheduler=$optvalue				;;
	affinity)
	    case "$optvalue" in
		1|'') affinity=1      ;;
		2|anti) affinity=2    ;;
		*) affinity=0         ;;
	    esac
	    ;;
	antiaffinity)
	    case "$optvalue" in
		1|'') affinity=2      ;;
		*) affinity=0         ;;
	    esac
	    ;;
	syncaffinity)
	    case "$optvalue" in
		1|'') sync_affinity=1  ;;
		2|anti) sync_affinity=2;;
		*) sync_affinity=0     ;;
	    esac
	    ;;
	syncantiaffinity)
	    case "$optvalue" in
		1|'') sync_affinity=2  ;;
		*) sync_affinity=0     ;;
	    esac
	    ;;
        # vm specs
        vmcores)                    vm_cores=$optvalue                          ;;
        vmsockets)                  vm_sockets=$optvalue                        ;;
        vmthreads)                  vm_threads=$optvalue                        ;;
        vmmemory)                   vm_memory=$optvalue                         ;;
        vmgraceperiod)              vm_grace_period=$optvalue                   ;;
        vmimage)                    vm_image=$optvalue                          ;;
	vmmigrate*)		    vm_evict_migrate=$(bool "$optvalue")	;;
	vmrunascontainer)	    vm_run_as_container=$(bool "$optvalue")	;;
	vmuser)			    vm_user=$optvalue				;;
	vmpassword)		    vm_password=$optvalue			;;
	vmsshpubkey)		    vm_ssh_pubkey+=("$optvalue")		;;
	vmemptydisk*)		    process_emptydisk "$optvalue"		;;
	# Object creation
	obj*spercall)		    objs_per_call=$optvalue			;;
	parallel)		    parallel=$optvalue				;;
	sleep)			    sleeptime=$optvalue				;;
	podprefix)		    pod_prefix=${optvalue:+$optvalue-}		;;
	firstdeployment)	    first_deployment=$optvalue			;;
	parallelconfigmaps)	    parallel_configmaps=$optvalue		;;
	parallelsecrets)	    parallel_secrets=$optvalue			;;
	parallelnamespaces)	    parallel_namespaces=$optvalue		;;
	paralleldeployments)	    parallel_deployments=$optvalue		;;
	obj*spercallconfigmaps)	    objs_per_call_configmaps=$optvalue		;;
	obj*spercallsecrets)	    objs_per_call_secrets=$optvalue		;;
	obj*spercallnamespaces)	    objs_per_call_namespaces=$optvalue		;;
	obj*spercalldeployments)    objs_per_call_deployments=$optvalue		;;
	sleepbetweenconfigmaps)	    sleep_between_configmaps=$optvalue		;;
	sleepbetweensecrets)	    sleep_between_secrets=$optvalue		;;
	sleepbetweennamespaces)	    sleep_between_namespaces=$optvalue		;;
	sleepbetweendeployments)    sleep_between_deployments=$optvalue		;;
	waitsecrets)		    wait_for_secrets=$(bool "$optvalue")	;;
	scalens)	   	    scale_ns=$(bool "$optvalue")		;;
	scaledeployments)   	    scale_deployments=$(bool "$optvalue")	;;
	precleanup)		    precleanup=$(bool "$optvalue")		;;
	cleanup)
	    cleanup=$(bool "$optvalue")
	    if ((! cleanup)) ; then cleanup_always=0; fi
	    ;;
	cleanupalways)
	    cleanup_always=$(bool "$optvalue")
	    if ((cleanup_always)) ; then cleanup=1; fi
	    ;;
	removenamespace*)	    remove_namespaces=$(bool "$optvalue")	;;
	baseoffset)		    baseoffset=$optvalue			;;
	# Synchronization
	sync|syncstart)		    sync_start=$((1-sync_start))		;;
	waitforever)                wait_forever=$(bool "$optvalue")		;;
	forcenometrics)		    metrics_support=$(($(bool "$optvalue")-1))  ;;
	podstart[ti]*)		    pod_start_timeout=$optvalue			;;
	externalsync)
	    if [[ $optvalue =~ ^(-|([[:alnum:]][-_[:alnum:]]*[[:alnum:]]\.)*([[:alnum:]][-_[:alnum:]]*[[:alnum:]])):([1-9][[:digit:]]{0,4})$ ]] ; then
		sync_host=${BASH_REMATCH[1]}
		sync_port=${BASH_REMATCH[4]}
		if (( sync_port > 65535 )) ; then
		    echo "Illegal external sync port (must be 1 <= port <= 65535)"
		    help
		fi
		sync_start=1
	    else
		echo "Undecipherable external sync host:port $optvalue"
		help
	    fi
	    ;;
	# Testing
	injecterror)		    inject_error "$optvalue"			;;
	debug*)			    register_debug_condition "$optvalue"	;;
	# Force delete everything after oc delete times out.
	# This is dangerous and hence not documented.
	# See https://access.redhat.com/solutions/4165791
	forcecleanupiknowthisisdangerous)
	    force_cleanup_timeout=${optvalue:-600}
	    ;;
	# Unknown options
	*)
	    unknown_opts+=("$1")
	    unknown_opt_names+=("$noptname ($noptname1)") ;;
    esac
}

function process_job_file() {
    local jobfile="$1"
    if [[ ! -f $jobfile || ! -r $jobfile ]] ; then
	fatal "Job file $jobfile cannot be read"
    fi
    while IFS= read -r line ; do
	line=${line%%#*}
	line=${line## }
	line=${line##	}
	if [[ -z "$line" ]] ; then continue; fi
	process_option "$line"
    done < "$jobfile"
}

function validate_resource() {
    local rtype=$1
    local token
    local status=0
    shift
    for token in "$@" ; do
	if [[ $token != *'='* ]] ; then
	    warn "Invalid $rtype specification $token (must be <resource>=<quantity>)"
	    status=1
	fi
    done
    return $status
}

################################################################
# Workload API management
################################################################

function print_workloads_supporting_reporting() {
    local prefix="${1:-}"
    local workload
    while read -r workload ; do
	echo "$prefix$workload"
    done <<< "$(workloads_supporting_api supports_reporting)"
}

function list_report_formats() {
    local prefix=${1:-}
    while read -r format ; do
	echo "$prefix$format"
    done <<< "$("${pathdir:-.}/clusterbuster-report" --list_formats)"
}

function create_deployment() {
    call_api -w "$requested_workload" create_deployment "$@"
}

function calculate_logs_required() {
    if supports_api -w "$requested_workload" supports_reporting ; then
	call_api -w "$requested_workload" calculate_logs_required "$@"
    else
	echo 1
    fi
}

function list_configmaps() {
    cat <<EOF
$(find_on_path pod_files "cb_util.py")
$(find_on_path pod_files "clusterbuster_pod_client.py")
$(find_on_path pod_files "sync.py")
$(find_on_path pod_files "drop_cache.py")
$(find_on_path pod_files "do-sync")
$(find_on_path pod_files "drop-cache")
EOF
    call_api -w "$requested_workload" -s list_configmaps |grep .
}

function list_user_configmaps() {
    call_api -w "$requested_workload" -s list_user_configmaps | grep .
}

function generate_workload_metadata() {
    call_api -w "$requested_workload" -s generate_metadata
}

function generate_environment() {
    call_api -w "$requested_workload" -s generate_environment
}

function requires_drop_cache() {
    call_api -w "$requested_workload" requires_drop_cache
}

function get_sysctls() {
    if ((! __sysctls_retrieved)) && [[ -n "$requested_workload" ]] ; then
	local key value
	while read -r key value ; do
	    if [[ -n "$key" ]] ; then
		__sysctls[$key]="$value"
	    fi
	done <<< "$(call_api -w "$requested_workload" -s sysctls)"
	__sysctls_retrieved=1
    fi
}

function namespace_policy() {
    local policy
    if [[ $(type -t "deployment_type_${deployment_type,,}_policy") = function ]] ; then
        policy=$("deployment_type_${deployment_type,,}_policy")
    elif ((create_pods_privileged)) || requires_drop_cache ; then
	policy=privileged
    else
        policy=$(call_api -w "$requested_workload" -s namespace_policy)
    fi
    echo "${policy:-${default_namespace_policy}}"
}

function vm_required_packages() {
    call_api -w "$requested_workload" -s vm_required_packages
}

function vm_setup_commands() {
    call_api -w "$requested_workload" -s vm_setup_commands
}

function listen_ports() {
    call_api -w "$requested_workload" -s listen_ports
}

function deployment_type_vm_policy() {
    echo privileged
}
################################################################
# Helpers
################################################################

function __OC() {
    if ((doit)) ; then
	debug kubectl "$OC" "$@"
    fi
    if ((! doit)) ; then
	echo '(skipped)' "$OC" "${@@Q}" 1>&2
    elif [[ $1 = exec || $1 = rsh ]] ; then
	# Capture error output
	(set -o pipefail; "$OC" "$@" 2>&1 1>&3 |sed -e "s/^/${*//\//\\/}: /" |timestamp 1>&2) 3>&1
    elif [[ $1 = describe || $1 = get || $1 = status || $1 = logs || $1 = version ]] ; then
	"$OC" "$@"
    elif ((report_object_creation)) ; then
	"$OC" "$@" 2>&1
    else
	"$OC" "$@" 2>&1 |grep -v -E '(^No resources found|deleted|created|labeled|condition met)$'
    fi
    return "${PIPESTATUS[0]}"
}

function _OC() {
    debug kubectl "$OC" "$@"
    __OC "$@" || fatal "__KUBEFAIL__ $OC $* failed!"
}

function ___OC() {
    debug kubectl "$OC" "$@"
    __OC "$@" || fatal "$OC $* failed!"
}

function ____OC() {
    debug kubectl "$OC" "$@"
    "$OC" "$@"
}

function _____OC() {
    # When the oc/kubectl command must run in the same process
    # as the caller.
    debug kubectl "$OC" "$@"
    exec "$OC" "$@"
}

function run_on_sync() {
    get_run_aborted && return 1
    ____OC exec "${sync_pod[@]}" -- "$@"
}

function run_on_sync_n() {
    get_run_aborted && return 1
    ____OC exec "${sync_pod[@]}" --stdin=false -- "$@"
}

function namespace_exists() {
    local ns=$1
    ____OC get ns "$ns" >/dev/null 2>&1
}

function object_exists() {
    ____OC get "$@" >/dev/null 2>&1
}

function delete_object_safe() {
    object_exists "$@" && _OC delete "$@"
}

################################################################
# Synchronization between worker pods
################################################################

function get_sync() {
    if (( sync_start )) ; then
	if [[ ${1:-} != -q ]] ; then
	    echo "${global_sync_service}:$sync_port:$sync_ns_port"
	fi
	return 0
    else
	return 1
    fi
}

function create_sync_service() {
    local namespace=$1
    local sync_clients=${2:-0}
    local initial_sync_clients=${3:-$sync_clients}
    if get_sync -q ; then
	if [[ $namespace = "${namespaces_to_create[0]:-}" ]] ; then
	    create_service -W -h -v "${basename}-sync-sync" "$sync_namespace" "${sync_namespace}-sync" "$sync_port" "$sync_ns_port"
	    create_sync_deployment "$sync_namespace" "$((sync_clients * ${#namespaces_to_create[@]}))" "$((initial_sync_clients * ${#namespaces_to_create[@]}))"
	fi
	create_external_service "$namespace" "${basename}-sync-sync" "${global_sync_service}" "$sync_port" "$sync_ns_port"
    fi
}

function get_drop_cache() {
    local namespace=$1
    local instance=$2
    local replica=$3
    requires_drop_cache && echo "${namespace}-${workload}-${instance}-${replica}-dc:$drop_cache_port"
}

################################################################
# Logging
################################################################

# Based on https://gist.github.com/akostadinov/33bb2606afe1b334169dfbf202991d36
function stack_trace() {
    local -a stack=()
    local stack_size=${#FUNCNAME[@]}
    local -i start=${1:-1}
    local -i max_frames=${2:-$stack_size}
    ((max_frames > stack_size)) && max_frames=$stack_size
    local -i i
    local -i max_funcname=0
    local -i stack_size_len=${#max_frames}
    local -i max_filename_len=0

    # to avoid noise we start with 1 to skip the stack function
    for (( i = start; i < max_frames; i++ )); do
	local func="${FUNCNAME[$i]:-(top level)}"
	((${#func} > max_funcname)) && max_funcname=${#func}
	local src="${BASH_SOURCE[$i]:-(no file)}"
	if [[ $src = "$__realsc__" ]] ; then
	    src="$__topsc__"
	fi
	((${#src} > max_filename_len)) && max_filename_len=${#src}
    done
    local stack_frame_str="    (%${stack_size_len}d)   %${max_filename_len}s:%d  %${max_funcname}s%s"
    local -i arg_count=${BASH_ARGC[0]}
    for (( i = start; i < max_frames; i++ )); do
	local func="${FUNCNAME[$i]:-(top level)}"
	local -i line="${BASH_LINENO[$(( i - 1 ))]}"
	local src="${BASH_SOURCE[$i]:-(no file)}"
	if [[ $src = "$__realsc__" ]] ; then
	    src="$__topsc__"
	fi
	local -i frame_arg_count=${BASH_ARGC[$i]}
	local argstr=
	if ((frame_arg_count > 0)) ; then
	    local -i j
	    for ((j = arg_count + frame_arg_count - 1; j >= arg_count; j--)) ; do
		argstr+=" ${BASH_ARGV[$j]}"
	    done
	fi
	# We need a dynamically generated string to get the columns correct.
	# shellcheck disable=SC2059
	stack+=("$(printf "$stack_frame_str" "$((i - start))" "$src" "$line" "$func" "${argstr:+ $argstr}")")
	arg_count=$((arg_count + frame_arg_count))
    done
    (IFS=$'\n'; echo "${stack[*]}")
}

function set_run_started() {
    touch "${cb_tempdir}/___run_started"
}

function get_run_started() {
    test -f "${cb_tempdir}/___run_started"
}

function set_run_aborted() {
    touch "${cb_tempdir}/___run_aborted"
}

function get_run_aborted() {
    test -f "${cb_tempdir}/___run_aborted"
}

function get_run_failed() {
    test -f "${cb_tempdir}/___run_failed" || test -f "${cb_tempdir}/___run_aborted"
}

function set_run_failed() {
    if get_run_failed ; then
	echo "Secondary failure: ${*:-unknown reason}" 1>&2
	stack_trace 1 2 1>&2
	return
    fi
    echo "Setting failure status: ${*:-unknown reason}" 1>&2
    stack_trace
    touch "${cb_tempdir}/___run_failed"
    run_on_sync_n sh -c "echo 'Please see logs for details.' >> '$sync_error_file'" || set_run_aborted
}

function supports_metrics() {
    if ((metrics_support < 0)) ; then
	metrics_support=1
	____OC get pod -n openshift-monitoring prometheus-k8s-0 >/dev/null 2>&1 || metrics_support=0
    fi
    ((metrics_support > 0))
}

function get_pod_timestamp() {
    local format=${1:-%s.%N}
    shift
    ___OC exec "$@" -- /bin/sh -c "date '+$format'" || killthemall "Unable to retrieve timestamp from pod $*"
}

function get_prometheus_pod_timestamp() {
    local format=${1:-%s.%N}
    if supports_metrics ; then
	get_pod_timestamp "$format" -n openshift-monitoring prometheus-k8s-0 -c prometheus
    else
	date "+$format"
	return 1
    fi
}

function readable_timestamp() {
    local rawtime=${1:-}
    date -u '+%Y_%m_%dT%H_%M_%S%z' ${rawtime:+"--date=@$rawtime"}
}

function set_start_timestamps() {
    local -i retries=5
    if supports_metrics ; then
	while ((retries-- > 0)) ; do
	    first_start_timestamp=$(date +%s.%N)
	    if prometheus_exact_starting_timestamp=$(get_prometheus_pod_timestamp '%s.%N') ; then
		prometheus_starting_timestamp=${prometheus_exact_starting_timestamp%%.*}
		second_start_timestamp=$(date +%s.%N)
		return 0
	    fi
	    if ((retries > 0)) ; then
		warn "Fetch timestamp failed! $retries attempt(s) left"
		sleep 5
	    else
		warn "Unable to retrieve Prometheus timestamp (hard error)"
	    fi
	done
	return 1
    else
	first_start_timestamp=$(date +%s.%N)
	prometheus_starting_timestamp=$first_start_timestamp
	prometheus_exact_starting_timestamp=$first_start_timestamp
	second_start_timestamp=$first_start_timestamp
    fi
}

function get_pod_and_local_timestamps() {
    local -i sync_prestart
    sync_prestart=$(date +%s)
    until __OC exec "$@" -- /bin/sh -c "date +%s.%N" </dev/null >/dev/null 2>/dev/null ; do
	if get_run_failed || get_run_aborted ; then
	    return 1
	fi
	local status
	status=$(__OC get pod "$@" -o jsonpath="{.status.phase}" 2>/dev/null)
	case "$status" in
	    Error|Failed)
		echo "Sync pod failed:" 1>&2
		__OC logs "$@" | tail -10 1>&2
		killthemall "Sync pod failed"
		;;
	    *)  ;;
	esac
	if (($(date +%s) - sync_prestart > pod_start_timeout)) ; then
	    echo "Sync pod did not start!" 1>&2
	    if [[ -n "$artifactdir" ]] ; then
		__OC describe pod "$@" > "${artifactdir}/sync.desc"
	    fi
	    killthemall "Sync pod did not start in $pod_start_timeout seconds"
	fi
	sleep 2
    done
    local first_local_ts
    local remote_ts
    local second_local_ts
    first_local_ts=$(date +%s.%N)
    remote_ts=$(__OC exec "$@" -- /bin/sh -c "date +%s.%N" </dev/null) || killthemall "Unable to retrieve sync pod timestamp"
    second_local_ts=$(date +%s.%N)
    _OC exec --stdin=true "$@" -- /bin/sh -c "cat > '${controller_timestamp_file}.tmp' && mv '${controller_timestamp_file}.tmp' '${controller_timestamp_file}'" <<EOF
{
  "first_controller_ts": $first_local_ts,
  "sync_ts": $remote_ts,
  "second_controller_ts": $second_local_ts
}
EOF
    # shellcheck disable=SC2181
    if (( $? != 0 )) ; then
	set_run_failed "Unable to write timing data to sync pod"
	return 1
    fi
    echo "$first_local_ts" "$remote_ts" "$second_local_ts"
}

function start_prometheus_snapshot() {
    if ((!doit)) || ! supports_metrics ; then return 0; fi
    echo "Starting Prometheus snapshot" | report_if_desired 1>&2
    _OC delete pod -n openshift-monitoring prometheus-k8s-0
    local -i retry=12
    until __OC get pod -n openshift-monitoring prometheus-k8s-0 >/dev/null 2>&1 ; do
	echo "Promtheus pod did not start, $retry attempt(s) left" | report_if_desired 1>&2
	if ((retry <= 0)) ; then
	    killthemall "Prometheus pod did not restart!"
	fi
	retry=$((retry-1))
	sleep 5
    done
    __OC wait --for=condition=Ready -n openshift-monitoring pod/prometheus-k8s-0 || killthemall "Prometheus pod did not become ready"
    set_start_timestamps || return 1
    # Wait for prometheus pod to fully initialize
<<<<<<< HEAD
    sleep "$metrics_epoch"
    echo "Prometheus snapshot started" | echo_if_desired 1>&2
=======
    sleep 60
    echo "Prometheus snapshot started" | report_if_desired 1>&2
>>>>>>> 6481af9b
}

function retrieve_prometheus_snapshot() {
    if ((!doit)) || ! supports_metrics ; then return 0; fi
    echo "Retrieving Prometheus snapshot" | report_if_desired 1>&2
    local dir=${1:-$artifactdir}
    sleep 60
    prometheus_ending_timestamp=$(get_prometheus_pod_timestamp)
    local promdb_name
    promdb_name="promdb_$(readable_timestamp "$prometheus_starting_timestamp")_$(readable_timestamp "$prometheus_ending_timestamp")"
    local promdb_path="${dir:+${dir}/}${promdb_name}.tar"
    if __OC exec -n openshift-monitoring prometheus-k8s-0 -c prometheus -- /bin/sh -c "tar cf - . -C /prometheus --transform 's,^[.],./${promdb_name},' .; true" > "$promdb_path" ; then
	echo "Prometheus snapshot retrieved" | report_if_desired 1>&2
    else
	echo "Unable to retrieve Prometheus snapshot"
    fi
}

function ts() {
    local dt
    dt=$(date '+%s.%N')
    local sec=${dt%.*}
    local ns=${dt#*.}
    echo "${sec}.${ns:0:6}"
}

function run_status_monitor_1() {
    # We need to kill the actual monitor reasonably quickly if the job fails.

    _____OC get pod "$@" -w -o jsonpath='{.metadata.namespace} {.metadata.name} {.status.phase}{"\n"}' &
    local oc_proc=$!
    trap 'kill -9 "$oc_proc" >/dev/null 2>&1; return 1' PIPE
    while ! get_run_failed ; do
	printf '++Mark++ ++Mark+ %(%s)T%s' -1 $'\n'
	sleep 1
    done
    kill -9 "$oc_proc" 1>&2
}

function run_status_monitor() {
    if [[ -n "$artifactdir" ]] ; then
	mkdir -p "$artifactdir"
	rm -f "$artifactdir/.artifacts"
	run_status_monitor_1 "$@" | stdbuf -i0 -o0 -e0 tee >(grep -v '\+\+Mark\+\+' | timestamp >"${artifactdir}/monitor.log")
    else
	run_status_monitor_1 "$@"
    fi
}

function _monitor_pods() {
    if ((timeout > 0)) ; then
	timeout=$(($(date +%s) + timeout))
    fi
    local pods_pending=''
    local -i pod_progress_timeout=0
    if [[ -n "${injected_errors[timeout]:-}" ]] ; then
	warn "*** Injecting forced timeout error"
    fi
    # shellcheck disable=2034
    local -i running_pod_count=0
    local -i finished_pod_count=0
    local -i other_pod_count=0
    local -A pod_status=()
    local -A running_pods=()
    local -A starting_pods=()
    local pod
    local name
    local namespace
    local status
    local lstatus
    if [[ -n "${injected_errors[pending]:-}" ]] ; then
	warn "*** Injecting pending error"
	starting_pods["TEST/TEST"]=1
    fi
    local -i message_printed=0
    while read -r namespace name status ; do
	if [[ -n "${cb_tempdir:-}" && ( -f "$cb_tempdir/___run_complete" || -f "$cb_tempdir/___run_failed" ) ]] ; then
	    if [[ -z "${injected_errors[timeout]:-}" ]] ; then
		return 0
	    else
		sleep infinity
	    fi
	fi
	if [[ $namespace != ++Mark++ ]] ; then
	    # This definitely shouldn't happen, but being defensive doesn't hurt.
	    if [[ -z "$status" || -z "$namespace" || -z "$name" ]] ; then continue; fi
	    pod="${namespace,,}/${name,,}"
	    lstatus="${status,,}"
	    # No guarantee that we won't get a repeated status
	    if [[ $lstatus = "${pod_status[$name]:-}" ]] ; then continue; fi
	    debug monitor "$pod" "${pod_status[$pod]:-}" '=>' "$lstatus"
	    pod_status["$pod"]=$lstatus
	    unset "starting_pods[$pod]"
	    unset "running_pods[$pod]"
	    case "$lstatus" in
		error|failed)
		    echo "Pod -n $namespace $name $status!" 1>&2
		    echo "Tail end of logs:" 1>&2
		    # TODO: Need to get logs from each container
		    ____OC logs -n "$namespace" "$name" |tail -20 1>&2
		    set_run_failed "Pod -n $namespace $name failed with $status"
		    if ((get_sync_logs_pid > 1)) ; then kill -INT "$get_sync_logs_pid"; fi
		    return 1
		    ;;
		pending|containercreating)
		    starting_pods["$namespace/$name"]=1
		    ;;
		running)
		    other_pod_count=$((other_pod_count-1))
		    running_pods["$namespace/$name"]=1
		    ;;
		completed|terminat*|succeeded)
		    unset "pod_status[$pod]"
		    other_pod_count=$((other_pod_count-1))
		    finished_pod_count=$((finished_pod_count+1))
		    ;;
		*)
		    other_pod_count=$((other_pod_count+1))
		    ;;
	    esac
	else
	    # Timestamp
	    local timestamp=$status
	    if [[ -z "${injected_errors[timeout]:-}" ]] && ! supports_api -w "$requested_workload" supports_reporting ; then
		if (( ${#running_pods[@]} + finished_pod_count > 0 && other_pod_count == 0 )) ; then
		    set_run_failed "Run failed: running pods ${#running_pods[@]} finished pods $finished_pod_count others $other_pod_count"
		    sleep "$workload_run_time"
		    return
		fi
	    fi

	    if [[ -n "${starting_pods[*]}" ]] ; then
		pods_now_pending=$(IFS=$'\n'; echo "${!starting_pods[*]}" | sort)
		if [[ "$pods_now_pending" != "$pods_pending" ]] ; then
		    pod_progress_timeout=$((timestamp+pod_start_timeout))
		    pods_pending="$pods_now_pending"
		    if [[ -z "$pods_pending" ]] ; then
			echo "All pods are running                                 " | report_if_desired 1>&2
		    else
			# If we've reported pods pending, and then more pods are running,
			# we want to overprint the old message so it doesn't look like things
			# are stuck.  However, to avoid log clutter, we don't do this unless
			# a pending message was previously printed.
			if ((message_printed)) ; then
			    echo -ne "                                                  \r" | report_if_desired 1>&2
			    message_printed=0
			fi
		    fi
		else
		    if ((timestamp > pod_progress_timeout)) ; then
			set_run_failed "No progress with pods after $pod_start_timeout seconds, ${#starting_pods[@]} pods still pending."
			return 1
		    fi
		    if ((pod_progress_timeout-timestamp <= 30)) ; then
			local p_seconds=seconds
			local p_pods=pods
			if ((pod_progress_timeout-timestamp == 1)) ; then p_seconds=second; fi
			if ((${#starting_pods[@]} == 1)) ; then p_pods=pod; fi
			echo -ne "${#starting_pods[@]} $p_pods pending (will retry $((pod_progress_timeout-timestamp)) $p_seconds)\r" | report_if_desired 1>&2
			message_printed=1
		    fi
		fi
	    elif ((message_printed)) ; then
		echo -ne "                                                  \r" | report_if_desired 1>&2
		message_printed=0
	    fi
	    if ((timeout > 0 && timestamp > timeout)) ; then
		set_run_failed "Timed out"
	    fi
	fi
    done
}

function monitor_pods() {
    exec 0</dev/null 1>/dev/null
    run_status_monitor "$@" | _monitor_pods "$timeout"
}

function run_logger() {
    local -a pids_to_kill=()
    local OPTIND=0
    while getopts "p:" arg "$@" ; do
	case "$arg" in
	    p) pids_to_kill+=("$OPTARG") ;;
	    *)                           ;;
	esac
    done
    shift $((OPTIND-1))
    "$@" </dev/null
    if [[ -n "${pids_to_kill[*]}" ]] ; then
	exec 2>/dev/null
	kill -USR2 "${pids_to_kill[@]}"
	# shellcheck disable=SC2046
	[[ -n "$(jobs -p)" ]] && kill $(jobs -p)
    fi
}

# Use a separate flag file for errors to simplify the logic.
# This way we can send correct output to stdout, but handle
# errors in a separate subprocess.
function _fail_helper()  {
    trap exit TERM
    local faildata
    while : ; do
	local podstatus
	podstatus=$(____OC get pod -ojsonpath='{.status.phase}' "${sync_pod[@]}" 2>/dev/null)
	case "$podstatus" in
	    Succeeded|Terminated)
		return
		;;
	    Running)
		# Need to produce periodic output to stderr to prevent
		# oc exec connection from prematurely terminating.
		# If the flag file exists, we need to exit even if there's
		# no error flag.
		faildata="$(run_on_sync_n sh -c "while [[ ! -f '$sync_error_file' && ! -f '$sync_flag_file' ]] ; do sleep 5; echo KEEPALIVE 1>&2; done; cat '$sync_error_file'" 2>/dev/null)"
		if [[ -n "$faildata" ]] ; then
		    set_run_failed "Run failed: \n${faildata:-}"
		    return
		fi
		;;
	    *)
		sleep 1;
		;;
	esac
    done
}

function _log_helper() {
    local OPTIND=0
    local OPTARG
    local fail_helper=
    while getopts 'e:' opt "$@" ; do
	case "$opt" in
	    e) fail_helper=$OPTARG ;;
	    *)			   ;;
	esac
    done
    shift $((OPTIND-1))
    if [[ -n "${fail_helper:-}" ]] ; then
	"$fail_helper" &
    fi
    if [[ -n "${injected_errors[timeout]:-}" ]] ; then
	echo "*** Injecting forced timeout error"
	sleep infinity
    fi
    local tmpfile="$cb_tempdir/_log_helper.out"
    until [[ $(____OC get pod -ojsonpath='{.status.phase}' "${sync_pod[@]}" 2>/dev/null) != 'Running' ]] ; do
	# Need to produce periodic output to stderr to prevent oc exec connection from prematurely terminating
	if run_on_sync_n sh -c "while [[ ! -f '$sync_flag_file' && ! -f '$sync_error_file' ]] ; do sleep 5; echo KEEPALIVE 1>&2; done; cat '$sync_flag_file'; sleep 5; echo DONE 1>&2" > "$tmpfile" 2>/dev/null &&
		grep -q 'worker_results' "$tmpfile" && jq -c . "$tmpfile" >/dev/null 2>&1 ; then
	    cat "$tmpfile"
	    rm -f "$tmpfile"
	    break
	fi
	get_run_failed && return 1
	warn "Data retrieval failed!  Retrying"
	sleep 5
    done
    # Tell the pod monitor to stop.
    if [[ -n "${cb_tempdir:-}" && -d "$cb_tempdir" ]] ; then
	touch "$cb_tempdir/___run_complete"
    fi
    local -i i
    for ((i = 0; i < 5; i++)) ; do
	run_on_sync_n sh -c "rm -f '$sync_flag_file'" && return
	sleep 5
    done
    warn "Can't terminate sync"
}

function _get_sync_logs_poll() {
    trap '' TERM
    local pod
    local status
    pod_status_found=0
    while : ; do
	# shellcheck disable=SC2086
	status=$(__OC get pod "${sync_pod[@]}" -o jsonpath="{.status.phase}" 2>/dev/null)
	case "$status" in
	    Running)
		break
		;;
	    Pending)
		pod_status_found=1
		sleep 1
		;;
	    Error|Failed)
		pod_status_found=1
		set_run_failed "Status of pod $pod failed!"
		return 1
		;;
	    ''|Succeeded)	# Might be an old pod not yet deleted
		if ((pod_status_found)) ; then
		    echo "Unexpected status '$status' of pod $pod!" 1>&2
		    return 1
		else
		    sleep 1
		fi
		;;
	    *)
		pod_status_found=1
		echo "Unexpected status '$status' of pod $pod!" 1>&2
		return 1
		;;
	esac
    done
    # shellcheck disable=SC2086
    local mypid=$BASHPID
    monitor_pods -A -l "${basename}-monitor=$xuuid" &
    # shellcheck disable=SC2086
    if supports_api -w "$requested_workload" supports_reporting ; then
	# Ensure that if there's a lot of output that we don't remove the sync file before it has all been flushed out
	run_logger -p "$mypid" -- _log_helper -e _fail_helper -- &
    fi
    trap 'kill $(jobs -p) 2>/dev/null 1>&2 && wait' USR2
    # Wait for either the monitor or the logger to exit and terminate
    # the other one.
    wait -n
    # shellcheck disable=SC2046
    kill $(jobs -p) 2>/dev/null
    wait
}

function get_sync_logs_poll() {
    local tfile
    tfile=$(mktemp ${cb_tempdir:+-p "$cb_tempdir"} -t '_clusterbusterlogs.XXXXXXXXXX') || fatal "Cannot create temporary file"
    trap 'retrieve_successful_logs=1 _retrieve_artifacts 1; if [[ -n "${tfile:-}" && -f "$tfile" ]] ; then rm -f "$tfile"; unset tfile; fi; echo "Status: Fail"; return 1' INT TERM HUP USR1
    _get_sync_logs_poll > "$tfile"
    local status=$?
    if ((status == 0)) ; then
	local results
	results="$(cat "$tfile")"
	if [[ -z "$results" ]] ; then results='{}'; fi
	echo -n '"Results": '"$results"
    else
	echo "Collecting error report" 1>&2
	echo -n '"Results": {}'
    fi
    if [[ -n "${tfile:-}" && -f "$tfile" ]] ; then
	rm -f "$tfile"
    fi
    unset tfile
    return $status
}

function __report_one_volume() {
    local volname=$1
	cat <<EOF
 {
  "name": "$volname",
  "mount_path": "${volume_mount_paths[$volname]}",
  "type": "${volume_types[$vname]}",
  "type_key": "${volume_types[$vname]}",
  "scoped_name": "${volume_scoped_names[$vname]}"
 }
EOF
}

function _report_volumes() {
    echo '"volumes": ['
    local -a vols=()
    for volname in "${volumes[@]}" ; do
	vols+=("$(__report_one_volume "$volname")")
    done
    (IFS=$',\n'; echo "${vols[*]}")
    echo '],'
}

function _report_emptydirs() {
    if ((${#emptydirs[@]})) ; then
	echo '"emptydirVolumes": ['
	local -a ed=("${emptydirs[@]}")
	ed=("${ed[@]/#/}")
	ed=("${ed[@]/%/}")
	(IFS=$',\n'; echo "${ed[*]}")
	echo "],"
    fi
}

function quote_list() {
    local -a a=("$@")
    a=("${a[@]//\"/\\\"}")
    a=("${a[@]//\$'\n'/ }")
    a=("${a[@]/#/\"}")
    a=("${a[@]/%/\"}")
    (IFS=$',\n '; echo "${a[*]}")
}

function _report_pin_nodes() {
    local -a nodes
    local class
    for class in "${!pin_nodes[@]}" ; do
	nodes+=("\"$class\": \"${pin_nodes[$class]}\"")
    done
    (IFS=$',\n '; echo "${nodes[*]}")
}

function _report_runtime_classes() {
    local -a runtimeclasses
    local class
    for class in "${!runtime_classes[@]}" ; do
	runtimeclasses+=("\"$class\": \"${runtime_classes[$class]}\"")
    done
    (IFS=$',\n '; echo "${runtimeclasses[*]}")
}

function _extract_metrics() {
    if supports_metrics && [[ -r "$metrics_file" ]] ; then
	sleep 60
	cat <<EOF
<<<<<<< HEAD
"metrics": $("${__topdir__}/prom-extract" --define "namespace_re=${basename}-.*" -m "$metrics_file" -s "$metrics_interval" --metrics-only --start_time="$((prometheus_starting_timestamp - metrics_epoch))" --post-settling-time="$((metrics_epoch*2))"),
=======
"metrics": $("${__topdir__}/prom-extract" --indent= --define "namespace_re=${basename}-.*" -m "$metrics_file" --metrics-only --start_time="$prometheus_starting_timestamp" --epoch="$metrics_epoch" --post-settling-time=0),
>>>>>>> 6481af9b
EOF
    fi
}

function _workload_reporting_class() {
    if supports_api -w "$requested_workload" workload_reporting_class ; then
	call_api -w "$requested_workload" workload_reporting_class
    else
	echo "$requested_workload"
    fi
}

function _report_liveness_probe() {
    cat <<EOF
"liveness_probe_frequency": $liveness_probe_frequency,
"liveness_probe_sleep_time": $liveness_probe_sleep_time,
EOF
}

function _get_csv_version() {
    local product
    local namespace=
    local field='.spec.version'
    local OPTARG
    local OPTIND=0
    local opt
    while getopts 'n:f:' opt "$@" ; do
	case "$opt" in
	    n) namespace=$OPTARG ;;
	    f) field=$OPTARG	 ;;
	    *)			 ;;
	esac
    done
    shift $((OPTIND-1))
    local product=$1
    namespace=${namespace:-openshift-${product}}
    if namespace_exists "$namespace" ; then
	local version
	version=$(____OC get csv -n "$namespace" -o jsonpath="{.items[0]${field}}" 2>/dev/null)
	if [[ -n "$version" ]] ; then
	    cat <<EOF
"${product}_version": "${version:-}",
EOF
	fi
    fi
}

function _get_kata_version() {
    if [[ -n "$(____OC get kataconfig --no-headers 2>/dev/null)" ]] ; then
	local node
	while read -r node ; do
	    local answer
	    answer=$(____OC debug "$node" -- chroot /host sh -c "rpm -q --queryformat='%{NAME}-%{VERSION}-%{RELEASE}.%{ARCH}'$'\n' kata-containers" 2>/dev/null | head -1 |grep -v 'is not installed')
	    if [[ -n "$answer" ]] ; then
		cat <<EOF
"kata_containers_version": "$answer",
EOF
		return
	    fi
	done <<< "$(____OC get node -oname --no-headers 2>/dev/null)"
    fi
}

function _report_metadata_and_objects() {
    function readable_timestamp_report() {
	local rawtime=${1:-}
	date -u '+%Y-%m-%dT%T%:z' ${rawtime:+"--date=@$rawtime"}
    }
    local status=$1
    local enddate=
    enddate=$(date +%s.%N)
    cat <<EOF
"Status": "$status",
"metadata": {
 "kind": "clusterbusterResults",
 "controller_first_start_timestamp": $first_start_timestamp,
 "prometheus_starting_timestamp": $prometheus_exact_starting_timestamp,
 "controller_second_start_timestamp": $second_start_timestamp,
 "controller_end_timestamp": $enddate,
 "controller_elapsed_time": $(bc <<< "$enddate - ${second_start_timestamp:-0}"),
 "cluster_start_time": "$(readable_timestamp "${prometheus_starting_timestamp}")",
 "job_name": "$job_name",
 "uuid": "$uuid",
 "workload": "$requested_workload",
 "workload_reporting_class": "$(_workload_reporting_class)",
 "kubernetes_version": $(indent_hang 1 __OC version -ojson),
 "command_line": [$(quote_list "${saved_argv[@]}")],
 "expanded_command_line": [$(quote_list "${processed_options[@]}")],
 "runHost": "$(hostname -f)",
 "workload_metadata": {$(indent_hang 1 generate_workload_metadata)},
 "controller_presync_timestamp": $first_local_ts,
 "sync_timestamp": $remote_ts,
 "controller_postsync_timestamp": $second_local_ts,
 "artifact_directory": "$artifactdir",
$(indent 1 _get_csv_version -n openshift-sandboxed-containers-operator kata)
$(indent 1 _get_kata_version)
$(indent 1 _get_csv_version cnv)
$(indent 1 _get_csv_version -f .spec.labels.full_version -n openshift-storage odf)
 "options": {
  "basename": "$basename",
  "containers_per_pod": $containers_per_pod,
  "deployments_per_namespace": $deps_per_namespace,
  "namespaces": $namespaces,
  "bytes_transfer": $bytes_transfer,
  "bytes_transfer_max": $bytes_transfer_max,
  "workload_run_time": $workload_run_time,
  "workload_run_time_max": $workload_run_time_max,
  "headless_services": $headless_services,
  "drop_cache": $drop_node_cache,
  "always_drop_cache": $drop_all_node_cache,
  "pin_nodes": {$(_report_pin_nodes)},
$(indent 2 _report_volumes)
$(indent 2 _report_liveness_probe)
  "secrets": $secrets,
  "replicas": $replicas,
  "container_image": "$container_image",
  "node_selector": "$node_selector",
$(indent 2 container_resources_json)
  "runtime_classes": {$(_report_runtime_classes)},
$(indent 2 _report_emptydirs)
  "target_data_rate": $target_data_rate,
  "workloadOptions": {
$(indent 3 call_api -w "$requested_workload" "report_options")
  }
 }
},
$(indent 1 _extract_metrics)
"nodes": $(__OC get nodes -ojson 2>/dev/null | jq -c .),
"api_objects": $(__OC get all -A -l "${basename}-id=$uuid" -ojson 2>/dev/null |jq -c .items?),
"csvs": $(__OC get csv -A -ojson 2>/dev/null | jq -r '[foreach .items[]? as $item ([[],[]];0; {name: $item.metadata.name, namespace: $item.metadata.namespace, version: $item.spec.version})]')
EOF
}

function _report_failure() {
    cat <<EOF
{
 "Results": {},
$(indent 1 _report_metadata_and_objects "$failure_status")
}
EOF
}

function _get_sync_logs() {
    local first_local_ts
    local remote_ts
    local second_local_ts
    local status=$failure_status
    local do_retrieve_artifacts=1
    protect_pids "$BASHPID"
    read -r first_local_ts remote_ts second_local_ts <<< "$(get_pod_and_local_timestamps "${sync_pod[@]}")"
    if [[ -z "$remote_ts" ]] ; then
	killthemall "Unable to retrieve sync timestamp"
    fi
    local -i reported=0
    local tfile1=
    local tfile2=
    trap 'if [[ -n "$tfile2" && -f "$tfile2" ]] ; then rm -f "$tfile1" "$tfile2" ; fi; if ((! reported)) ; _report_failure; reported=1; fi; retrieve_successful_logs=1 _retrieve_artifacts 2; return 1' TERM
    tfile1=$(mktemp ${cb_tempdir:+-p "$cb_tempdir"} -t '_clusterbusterlogs1.XXXXXXXXXX') || fatal "Cannot create temporary file"
    tfile2=$(mktemp ${cb_tempdir:+-p "$cb_tempdir"} -t '_clusterbusterlogs2.XXXXXXXXXX') || fatal "Cannot create temporary file"
    "$@" > "$tfile1" && {
	status=Success
	do_retrieve_artifacts=
    }
    cat > "$tfile2" <<EOF
{
$(indent 1 < "$tfile1"),
$(indent 1 _report_metadata_and_objects "$status")
}
EOF
    ((reported)) || cat "$tfile2"
    reported=1
    rm -f "$tfile1" "$tfile2"
    # shellcheck disable=SC2086
    _retrieve_artifacts $do_retrieve_artifacts
}

function _retrieve_artifacts() {
    local always_retrieve_artifacts=${1:-}
    get_run_started || return 1
    get_run_failed && always_retrieve_artifacts=1
    if [[ -n "$artifactdir" && ! -f "$artifactdir/.artifacts" ]] ; then
	echo "Retrieving run artifacts" | report_if_desired 1>&2
	mkdir -p "$artifactdir/Logs"
	mkdir -p "$artifactdir/Describe"
	touch "$artifactdir/.artifacts"
	local -i failcount=0
	local -A jobs_pending
	local job
	local -A pods_described=()
	local namespace
	local pod
	local container
	local status
	while read -r namespace pod container status; do
	    if [[ ($namespace != "$sync_namespace" || $sync_in_first_namespace -ne 0) &&
		      -z $always_retrieve_artifacts &&
		      $retrieve_successful_logs -eq 0 &&
		      ($status = Running || $status = Completed || $status = Succeeded) ]] ; then
		continue
	    fi
	    local podname="${namespace}:${pod}"
	    local name="${podname}:${container}"
	    if [[ -n "${pods_described[$podname]:-}" ]] ; then
		__OC logs -n "$namespace" -c "$container" "$pod" 2>/dev/null > "$artifactdir/Logs/$name" &
	    else
		(__OC logs -n "$namespace" -c "$container" "$pod" 2>/dev/null > "$artifactdir/Logs/$name"; __OC describe pod -n "$namespace" "$pod" 2>/dev/null > "$artifactdir/Describe/$podname") &
		pods_described[$podname]=1
	    fi
	    jobs_pending[$!]=$name
	    if (( ${#jobs_pending[@]} > parallel_log_retrieval )) ; then
		for job in "${!jobs_pending[@]}" ; do
		    wait "$job" || {
			rm -f "$artifactdir/Logs/$name"
			failcount=$((failcount+1))
			if ((failcount <= 5)) ; then
			    echo "Unable to retrieve logs for pod $name" 1>&2
			fi
		    }
		    unset "jobs_pending[$job]"
		done
	    fi
	done <<< "$(__OC get pod -A -l "${basename}-id=$uuid" -ojson 2>/dev/null | jq -r '[foreach .items[]? as $item ([[],[]];0; (if ($item.kind == "Pod") then ([foreach $item.spec.containers[]? as $container ([[],[]];0; $item.metadata.namespace + " " + $item.metadata.name + " " + $container.name + " " + $item.status.phase)]) else null end))] | flatten | map (select (. != null))[]')"
	for job in "${!jobs_pending[@]}" ; do
	    wait "$job" || {
		rm -f "$artifactdir/Logs/$name"
		failcount=$((failcount+1))
		if ((failcount <= 5)) ; then
		    echo "Unable to retrieve logs for pod $name" 1>&2
		fi
	    }
	    unset "jobs_pending[$job]"
	done
	if ((failcount > 5)) ; then
	    echo "+ $((failcount - 5)) more" 1>&2
	fi
    fi
}

function print_report() {
    trap '' TERM
    if [[ $report_format = raw ]] ; then
	cat
    else
	"${pathdir:-.}/clusterbuster-report" ${report_format:+-o "$report_format"}
    fi
}

function get_sync_logs() {
    trap - TERM
    protect_pids "$BASHPID"
    local log_cmd
    if supports_api -w "$requested_workload" supports_reporting ; then
	log_cmd=get_sync_logs_poll
    else
	log_cmd=true
    fi
    if supports_api -w "$requested_workload" supports_reporting; then
	if [[ -n "$artifactdir" ]] ; then
	    # Even if reporting fails, make sure we capture the JSON
	    _get_sync_logs "$log_cmd" > "$artifactdir/clusterbuster-report.tmp.json" &&
		mv "$artifactdir/clusterbuster-report.tmp.json" "$artifactdir/clusterbuster-report.json" &&
		print_report < "$artifactdir/clusterbuster-report.json" &&
		return 0
	    return 1
	else
	    trap '' TERM
	    _get_sync_logs "$log_cmd" | print_report
	    return $((PIPESTATUS[0] || PIPESTATUS[1]))
	fi
    else
	echo "Workload $requested_workload does not support reporting" 1>&2
    fi
}

################################################################
# YAML fragment generation
################################################################

function privileged_security_context_content() {
    cat <<'EOF'
privileged: true
runAsUser: 0
EOF
}

function restricted_security_context_content() {
    cat <<'EOF'
allowPrivilegeEscalation: False
capabilities:
  drop:
  - ALL
runAsNonRoot: True
seccompProfile:
  type: RuntimeDefault
EOF
}

function default_security_context_content() {
    if ((create_pods_privileged)) ; then
	privileged_security_context_content
    else
	restricted_security_context_content
    fi
}

function sysctls_security_context() {
    get_sysctls
    if [[ -n "${__sysctls[*]}" ]] ; then
	echo "sysctls:"
	local key=
	for key in "${!__sysctls[@]}" ; do
	    echo "- name: $key"
	    echo "  value: ${__sysctls[$key]}"
	done
    fi
}

function default_security_context() {
    cat <<EOF
securityContext:
$(indent 2 default_security_context_content)
$(indent 2 sysctls_security_context)
EOF
}

function privileged_security_context() {
    cat <<EOF
securityContext:
$(indent 2 privileged_security_context_content)
$(indent 2 sysctls_security_context)
EOF
}

function restricted_security_context() {
    cat <<EOF
securityContext:
$(indent 2 restricted_security_context_content)
$(indent 2 sysctls_security_context)
EOF
}

function indent() {
    local -i column="$1"
    local -a cmd
    shift
    local str
    str=$(printf "%${column}s" '')
    if [[ -n "${hang_indent:-}" ]] ; then
	# shellcheck disable=SC2016
	cmd=(awk '/./ {if (a == 0) {print} else {print "'"$str"'", $0}; a = 1}')
    else
	cmd=(sed -e '/^$/d' -e "s/^/${str}/")
    fi
    if [[ -n "$*" ]] ; then
	"$@" | "${cmd[@]}"
    else
	"${cmd[@]}"
    fi
}

function indent_hang() {
    hang_indent=1 indent "$@"
}

function mkpodname() {
    local podname
    podname="${pod_prefix}$(IFS=-; echo "$*")"
    echo "${podname//_/-}"
}

function get_pin_node() {
    if [[ -n "${1:-}" ]] ; then
	if [[ -n "${pin_nodes[$1]:-}" ]] ; then
	    echo "${pin_nodes[$1]}"
	elif [[ -n "${pin_nodes[default]:-}" ]] ; then
	    echo "${pin_nodes[default]}"
	fi
    fi
}

function tolerations_yaml() {
    local toleration
    (( ${#tolerations[@]} )) || return
    echo "tolerations:"
    for toleration in "${tolerations[@]}" ; do
	# shellcheck disable=SC2206
	local -a tol=(${toleration//:/ })
	cat <<EOF
- key: "${tol[0]:-}"
  operator: "${tol[1]:-}"
  effect: "${tol[2]:-}"
EOF
    done
}

function container_resources_yaml() {
    function resources() {
	local token
	local -A resource_map=()
	local resource
	local value
	# Remove duplicate resources
	for token in "$@" ; do
	    resource=${token%%=*}
	    value=${token#*=}
	    resource_map[$resource]=$value
	done
	for resource in "${!resource_map[@]}" ; do
	    echo "$resource: ${resource_map[$resource]}"
	done
    }
    if (( ${#resource_limits[@]} + ${#resource_requests[@]} )) ; then
	echo "resources:"
	if (( ${#resource_limits[@]} )) ; then
	    echo "  limits:"
	    indent 4 resources "${resource_limits[@]}"
	fi
	if (( ${#resource_requests[@]} )) ; then
	    echo "  requests:"
	    indent 4 resources "${resource_requests[@]}"
	fi
    fi
}

function liveness_probe_yaml() {
    if ((liveness_probe_frequency > 0)) ; then
	cat <<EOF
livenessProbe:
  exec:
    command:
    - /bin/sleep "$liveness_probe_sleep_time"
  initialDelaySeconds: 10
  periodSeconds: $liveness_probe_frequency
EOF
    fi
}

function mk_selector() {
    local selector=$1
    local key=$selector
    local value=''
    if [[ $selector = *'='* ]] ; then
	key=${selector%%=*}
	value=${selector#*=}
    fi
    echo "nodeSelector:${nl}  $key: \"$value\""
}

function mk_yaml_args() {
    local OPTARG
    local OPTIND=0
    local arg
    local vm_mode=0
    args=()
    while getopts 'Vs' opt "$@" ; do
	case "$opt" in
            V) vm_mode=1 ;;
	    s)
		while read -r arg ; do
                    args+=("$arg")
		done
		;;
	    *)
		;;
	esac
    done
    if [[ ${ARGLIST_FORMAT:-} = vm ]] ; then vm_mode=1; fi
    shift $((OPTIND-1))
    args+=("$@")
    if ((vm_mode)) ; then
        IFS=' ' echo "${args[*]@Q}"
    else
        for arg in "$@" ; do
	    if [[ $arg =~ $'\n' ]] ; then
	        echo "- |"$'\n'"  ${arg//$'\n'/$'\n  '}"
	    else
	        echo "- \"$arg\""
	    fi
        done
    fi
}

function create_standard_containers() {
    local OPTARG
    local OPTIND=0
    local opt
    local image="$container_image"
    local replica=0
    while getopts 'i:R:' opt "$@" ; do
	case "$opt" in
	    i) image="$OPTARG"  ;;
	    R) replica="$OPTARG";;
	    *)		        ;;
	esac
    done
    shift $((OPTIND-1))
    local namespace=$1
    local instance=$2
    local secret_count=$3
    local replicas=$4
    local containers=$5
    local -i container
    local sync_service=
    local sync_port_num=
    local sync_ns_port_num=
    local drop_cache_service=
    local drop_cache_port_num=
    IFS=: read -r sync_service sync_port_num sync_ns_port_num <<< "$(get_sync)"
    IFS=: read -r drop_cache_service drop_cache_port_num <<< "$(get_drop_cache "$namespace" "$instance" "$replica")"
    for container in $(seq 0 $((containers - 1))) ; do
	cat <<EOF
- name: "c${container}"
  imagePullPolicy: $image_pull_policy
  image: "$image"
$(indent 2 container_standard_auxiliary_yaml)
$(indent 2 standard_environment)
$(indent 2 generate_environment)
  command:
$(if [[ -n "${arglist_function}" ]] ; then
     "${arglist_function}" "${system_configmap_mount_dir}/" "$@" "$container" -- \
     "$sync_nonce" "$namespace" "c$container" "$basetime" "$baseoffset" "$(ts)" "$exit_at_end" "$sync_service" \
     "$sync_port_num" "$sync_ns_port_num" "$drop_cache_service" "$drop_cache_port_num" | indent 2 ; fi)
$(indent 2 volume_mounts_yaml "$namespace" "${instance}" "$secret_count")
$(indent 2 <<< "${security_context:-}")
EOF
    done
}

function container_standard_auxiliary_yaml() {
    container_resources_yaml
    liveness_probe_yaml
}

function resources() {
    local token
    for token in "$@" ; do
	local resource=${token%%=*}
	local value=${token#*=}
	if [[ ! $value =~ ^-?[[:digit:]]+(\.[[:digit:]]+)?$ ]] ; then
	    value="\"$value\""
	fi
	echo "\"$resource\": $value"
    done
}

function resource_json() {
    local request_type=$1
    shift
    echo "    \"$request_type\": {"
    local -A resource_map=()
    local token
    local resource
    local value
    # Remove duplicate resources
    for token in "$@" ; do
	resource=${token%%=*}
	resource_map[$resource]=$token
    done
    local -a resources=()
    for resource in "${resource_map[@]}" ; do
	resources+=("$(resources "$resource")")
    done
    (IFS=$',\n        '; echo "${resources[*]}")
    echo "    }"
}

function container_resources_json() {
    local -a res_data=()
    if (( ${#resource_limits[@]} + ${#resource_requests[@]} )) ; then
	echo '"resources": {'
	if (( ${#resource_limits[@]} )) ; then
	    res_data+=("$(resource_json limits "${resource_limits[@]}")")
	fi
	if (( ${#resource_requests[@]} )) ; then
	    res_data+=("$(resource_json requests "${resource_requests[@]}")")
	fi
	(IFS=$',\n    '; echo "${res_data[*]}")
	echo "},"
    fi
}

function standard_labels_yaml() {
    local objtype=worker
    local objclass=
    local OPTIND=0
    local logger=
    local suffix=
    local -i worker_label=1
    while getopts 'St:ls:c:' opt "$@" ; do
	case "$opt" in
	    S) worker_label=0	 ;;
	    t) objtype="$OPTARG" ;;
	    l) logger=true	 ;;
	    s) suffix="$OPTARG"  ;;
	    c) objclass="$OPTARG";;
	    *)			 ;;
	esac
    done
    objclass=${objclass:-$objtype}
    shift $((OPTIND-1))
    local workload=${1:-}
    local namespace=${2:-}
    local instance=${3:-}
    local replica=${4:-}
    # Different versions of bash expand quotes inside the ${logger:+...} differently.
    # true and "true" are interpreted differently.
    local true='"true"'
    cat <<EOF
labels:
  ${basename}-xuuid: "$xuuid"
  ${basename}-uuid: "$uuid"
  ${basename}-id: "$uuid"
  ${basename}: "true"
  ${basename}base: "true"
${objtype:+  ${basename}-${objtype}: "$uuid"}
${objtype:+  ${basename}-x-${objtype}: "$xuuid"}
${logger:+  ${basename}-logger: $true}
  ${basename}-objtype: "$objtype"
EOF
    if [[ $objtype = worker || $objtype = sync ]] ; then
	cat <<EOF
  ${basename}-monitor: "$xuuid"
EOF
    fi
    if [[ $basename != clusterbuster ]] ; then
	cat <<EOF
  clusterbusterbase: "true"
  clusterbuster-objtype: "$objtype"
EOF
    fi
    if ((worker_label)) ; then
	cat <<EOF
  ${basename}-workload: "true"
EOF
	if [[ $basename != clusterbuster ]] ; then
	cat <<EOF
  clusterbuster-workload: "true"
EOF
	fi
    fi
    if [[ -n "$workload" ]] ; then
	cat <<EOF
  ${basename}-${workload}: "$uuid"
  name: "${namespace}${workload:+-$workload}${instance:+-$instance}${suffix:+-$suffix}"
  app: "${namespace}${workload:+-$workload}${suffix:+-$suffix}"
  k8s-app: "${namespace}${workload:+-$workload}${suffix:+-$suffix}"
  instance: "${namespace}${workload:+-$workload}${instance:+-$instance}${suffix:+-$suffix}"
  replica: "${namespace}${workload:+-$workload}${instance:+-$instance}${replica:+-$replica}${suffix:+-$suffix}"
  ${workload}: "true"
EOF
    fi
    for label in "${pod_labels[@]}" ; do
	if [[ $label =~ ^:([^:]*):(.*)$ ]] ; then
	    # shellcheck disable=SC2206
	    local -a classes=(${BASH_REMATCH[1]//,/ })
	    label=${BASH_REMATCH[2]:-}
	    local class
	    local -i class_found=0
	    for class in "${classes[@]}" ; do
		if [[ $objclass = "$class" ]] ; then
		    class_found=1
		    break
		fi
	    done
	    if (( ! class_found )) ; then
		continue
	    fi
	fi
	if [[ $label = *'='* ]] ; then
	    echo "  ${label%=*}: \"${label##*=}\""
	else
	    echo "  ${label}: \"true\""
	fi
    done
}

function standard_environment() {
    local vm_mode=0
    local vm_container_mode=0
    local OPTIND=0
    while getopts VC opt "$@" ; do
	case "$opt" in
	    V) vm_mode=1 ;;
	    C) vm_container_mode=1 ;;
	    *)		 ;;
	esac
    done
    if ((vm_container_mode)) ; then
	echo -n "-e VERBOSE='$verbose' -e SYSTEM_PODFILE_DIR='$system_configmap_mount_dir' -e USER_PODFILE_DIR='$user_configmap_mount_dir' -e PYTHONPATH='$system_configmap_mount_dir' -e __CB_HOSTNAME=\$(hostname -s)"
    elif ((vm_mode)) ; then
	echo -n "VERBOSE='$verbose' SYSTEM_PODFILE_DIR='$system_configmap_mount_dir' USER_PODFILE_DIR='$user_configmap_mount_dir' PYTHONPATH='$system_configmap_mount_dir'"
    else
	cat <<EOF
env:
- name: VERBOSE
  value: "$verbose"
- name: SYSTEM_PODFILE_DIR
  value: "$system_configmap_mount_dir"
- name: USER_PODFILE_DIR
  value: "$user_configmap_mount_dir"
- name: PYTHONPATH
  value: "$system_configmap_mount_dir"
EOF
    fi
}

function volume_mounts_yaml() {
    local namespace=$1
    local deployment=${2:-1}
    local secrets=${3:-1}
    (( secrets + ${#emptydirs[@]} + ${#configmap_files[@]} + ${#volumes[@]} + has_system_configmap + has_user_configmap )) || return;
    local -i i
    echo volumeMounts:
    for i in $(seq 0 $((secrets - 1))) ; do
	local name="secret-${namespace}-${deployment}-$i"
	cat <<EOF
- name: $name
  mountPath: /etc/$name
  readOnly: true
EOF
    done
    if [[ -n "${emptydirs[*]:-}" ]] ; then
	local vol
	for vol in "${emptydirs[@]}" ; do
	    cat <<EOF
- name: ${vol##*/}
  mountPath: "$vol"
EOF
	done
    fi
    if [[ ($namespace != "$sync_namespace" || $sync_in_first_namespace -ne 0) && $has_user_configmap -ne 0 ]] ; then
	cat <<EOF
- name: "userconfigmap-${namespace}"
  mountPath: "${user_configmap_mount_dir}"
  readOnly: true
EOF
    fi
    if [[ -n "${volumes[*]:-}" ]] ; then
	local vol
	for vol in "${volumes[@]:-}" ; do
	    cat <<EOF
- name: "$vol"
  mountPath: "${volume_mount_paths[$vol]}"
EOF
	done
    fi
    if (( has_system_configmap )) ; then
	cat <<EOF
- name: "systemconfigmap-${namespace}"
  mountPath: "${system_configmap_mount_dir}"
  readOnly: true
EOF
    fi
}

function namespace_yaml() {
    local namespace=$1
    (( use_namespaces )) && echo "namespace: \"$namespace\""
}

function annotations_yaml() {
    [[ -z "${pod_annotations[*]}" ]] && return
    local desired_class=${1:-client}
    local annotation
    echo "annotations:"
    for annotation in "${pod_annotations[@]}" ; do
	if [[ $annotation =~ ^:([^:]*):(.*)$ ]] ; then
	    # shellcheck disable=SC2206
	    local -a classes=(${BASH_REMATCH[1]//,/ })
	    annotation=${BASH_REMATCH[2]:-}
	    local class
	    local -i class_found=0
	    for class in "${classes[@]}" ; do
		if [[ $desired_class = "$class" ]] ; then
		    class_found=1
		    break
		fi
	    done
	    if (( ! class_found )) ; then
		continue
	    fi
	fi
	echo "  $annotation"
    done
}

function standard_deployment_metadata_yaml() {
    local namespace=${1:-}
    local class=${2:-client}
    namespace_yaml "$namespace"
}

function standard_pod_metadata_yaml() {
    local namespace=${1:-}
    local class=${2:-client}
    annotations_yaml "$class"
}

function expand_volume() {
    local scoped_name=$1
    local namespace=${2:+-$2}
    local instance=${3:+-$3}
    scoped_name=${scoped_name//%N/$namespace}
    scoped_name=${scoped_name//%i/$instance}
    echo "$scoped_name"
}

function volumes_yaml() {
    local namespace=$1
    local instance=${2:-1}
    local secrets=${3:-1}
    (( secrets + ${#emptydirs[@]} + ${#configmap_files[@]} + ${#volumes[@]} + has_system_configmap + has_user_configmap )) || return;
    local -i i
    echo "volumes:"
    for i in $(seq 0 $((secrets - 1))) ; do
	local name="secret-${namespace}-${instance}-$i"
	cat<<EOF
- name: $name
  secret:
    secretName: $name
EOF
    done

    if [[ -n "${emptydirs[*]:-}" ]] ; then
	local vol
	for vol in "${emptydirs[@]}" ; do
	    cat <<EOF
- name: ${vol##*/}
  emptydDir: {}
EOF
	done
    fi
    if [[ ($namespace != "$sync_namespace" || $sync_in_first_namespace -ne 0) && $has_user_configmap -ne 0 ]] ; then
	cat <<EOF
- name: "userconfigmap-${namespace}"
  configMap:
    name: "userconfigmap-${namespace}"
EOF
    fi
    if [[ -n "${volumes[*]:-}" ]] ; then
	local vol
	for vol in "${volumes[@]:-}" ; do
	    cat <<EOF
- name: "$vol"
EOF
	    if [[ -n "${volume_type_keys[$vol]}" ]] ; then
		cat <<EOF
  ${volume_types[$vol]}:
    ${volume_type_keys[$vol]}: "$(expand_volume "${volume_scoped_names[$vol]}" "$namespace" "$instance")"
EOF
	    else
		cat <<EOF
  ${volume_types[$vol]}: {}
EOF
	    fi
	done
    fi
    if (( has_system_configmap )) ; then
	cat <<EOF
- name: "systemconfigmap-${namespace}"
  configMap:
    name: "systemconfigmap-${namespace}"
EOF

    fi
}

function create_affinity_yaml() {
    local OPTIND=0
    local OPTARG
    local _affinity="$affinity"
    local topo_key="kubernetes.io/hostname"
    local key="instance"
    local operator="In"
    local opt
    while getopts "a:k:o:t:" opt "$@" ; do
	case "$opt" in
	    a) _affinity="$OPTARG" ;;
	    k) key="$OPTARG"       ;;
	    o) operator="$OPTARG"  ;;
	    t) topo_key="$OPTARG"  ;;
	    *)                     ;;
	esac
    done
    case "${_affinity,,}" in
	0)	     return		    ;;
	1|af*|podaf) _affinity=Affinity	    ;;
	*)	     _affinity=AntiAffinity ;;
    esac
    shift $((OPTIND-1))
    if [[ -n "${1:-}" ]] ; then
	cat <<EOF
affinity:
  pod$_affinity:
    requiredDuringSchedulingIgnoredDuringExecution:
    - labelSelector:
        matchExpressions:
        - key: $key
          operator: $operator
          values:
          - "$1"
      topologyKey: $topo_key
EOF
    fi
}

################################################################
# Object YAML creation
################################################################

function _really_create_objects() {
    if [[ $doit -ne 0 && -n $accumulateddata ]] ; then
	__OC --validate=false apply -f - 2>&1 <<< "$accumulateddata" || {
	    echo "Create objects failed:" 2>&1
	    echo "$accumulateddata" 2>&1
	    set_run_failed "Failed to create objects"
	    return 1
	}
    fi
}

function really_create_objects() {
    _really_create_objects | timestamp 1>&2
    accumulateddata=
    objs_item_count=0
    return "${PIPESTATUS[0]}"
}

function create_object() {
    local OPTIND=0
    local namespace=
    local objtype=${deployment_type^}
    local objname=
    local force=0
    while getopts 'n:t:f' opt "$@" ; do
	case "$opt" in
	    n) namespace=$OPTARG ;;
	    t) objtype=$OPTARG   ;;
	    f) force=1           ;;
	    *)                   ;;
	esac
    done
    shift $((OPTIND-1))
    objname=${1:-UNKNOWN}
    local data=
    local line=
    local -i data_found=0
    while IFS='' read -r 'line' ; do
	line=${line%% }
	if [[ $line =~ [^[:space:]] ]] ; then
	    data_found=1
	    [[ -n $data ]] || data="---$nl"
	    data+="$line$nl"
	fi
    done
    ((! data_found)) && return
    data+="$nl"
    if (( doit )) ; then
	if [[ -n "$artifactdir" ]] ; then
	    mkdir -p "$artifactdir/$objtype"
	    echo "$data" > "$artifactdir/${objtype}/${namespace:+${namespace}:}$objname"
	fi
	accumulateddata+="$data"
	if (( force || (++objs_item_count >= objs_per_call) )) ; then
	    really_create_objects
	    (( !sleeptime )) || sleep "$sleeptime"
	fi
    else
	IFS= echo "$data"
    fi
}

function report_if_desired() {
    if (( report_object_creation )) ; then
	timestamp
    else
	cat >/dev/null
    fi
}

function _create_object_from_file() {
    function _ns() {
	((use_namespaces)) && echo -n "-n $namespace"
    }
    if (($# < 3)) ; then
	warn "_create_object_from_file: type, namespace, and name must be specified"
	return 1
    fi
    local objtype=$1; shift
    local namespace=$1; shift
    local objname=$1; shift
    local ns=${use_namespaces:+-n "$namespace"}
    local ns1=${use_namespaces:+"$namespace"}
    local file
    for file in "$@" ; do
	[[ -r "$file" ]] || fatal "Can't read file $file!"
    done
    # shellcheck disable=SC2046
    delete_object_safe "$objtype" $(_ns) "$objname" 2>&1
    # shellcheck disable=SC2046
    _OC create "$objtype" $(_ns) "$objname" "${@/#/--from-file=}" 2>&1 || killthemall "Unable to create object $objtype/$namespace:$objname"
    # shellcheck disable=SC2046
    _OC label "$objtype" $(_ns) "$objname" "${basename}base=true" 'clusterbusterbase=true' "${basename}-uuid=${uuid}" "${basename}-id=$uuid" "${basename}=true" 2>&1 || killthemall "Unable to label $objtype/$namespace:$objname"
    if (( doit )) ; then
	if [[ -n "$artifactdir" ]] ; then
	    mkdir -p "$artifactdir/$objtype"
	    local outfile="$artifactdir/${objtype}/${ns1}:${objname}"
	    rm -f "$outfile"
	    for file in "$@" ; do
		echo '---' >> "$outfile"
		cat "$file" >> "$outfile"
	    done
	fi
	total_objects_created=$((total_objects_created+1))
	if [[ -z ${objects_created[$objtype]:-} ]] ; then
	    objects_created[$objtype]=1
	else
	    objects_created[$objtype]=$((${objects_created[$objtype]}+1))
	fi
	(( !sleeptime )) || sleep "$sleeptime"
    fi
}

function create_object_from_file() {
    _create_object_from_file "$@" |report_if_desired 1>&2
}

function create_namespace() {
    local OPTIND=0
    local force=
    local opt=
    local policy
    local worker_label=
    policy=$(namespace_policy)
    while getopts 'Sfp:' opt "$@" ; do
	case "$opt" in
	    S) worker_label=-S	;;
	    f) force=-f		;;
	    p) policy="$OPTARG" ;;
	    *)			;;
	esac
    done
    shift $((OPTIND-1))
    local namespace=${1:-}
    if [[ -z "$namespace" ]] ; then
	warn "create_namespace: namespace must be specified"
	return 1
    fi
    if ((use_namespaces)) ; then
	namespace_exists "$namespace" || create_object $force -t namespace "$namespace" 2>&1 | report_if_desired  <<EOF
apiVersion: v1
kind: Namespace
metadata:
  name: "${namespace}"
$(indent 2 standard_labels_yaml $worker_label -t namespace)
EOF
	_OC label namespace --overwrite "$namespace" "pod-security.kubernetes.io/enforce=$policy" 2>&1 | report_if_desired
	_OC label namespace --overwrite "$namespace" "pod-security.kubernetes.io/audit=$policy" 2>&1 | report_if_desired
	_OC label namespace --overwrite "$namespace" "pod-security.kubernetes.io/warn=$policy" 2>&1 | report_if_desired
	if [[ $policy = privileged ]] ; then
	    if ! __OC get serviceaccount -n "$namespace" "$namespace" >/dev/null 2>&1 ; then
		_OC create serviceaccount -n "$namespace" "$namespace" 2>&1 | report_if_desired
	    fi
	    _OC label serviceaccount -n "$namespace" "$namespace" "${basename}=true" 2>&1 | report_if_desired
	    _OC adm policy add-scc-to-user -n "$namespace" privileged -z "$namespace" 2>&1 | report_if_desired
	fi
    fi
}

function create_secrets() {
    local namespace=${1:-}
    if [[ -z "$namespace" ]] ; then
	warn "create_secrets: namespace must be specified"
	return 1
    fi
    local deps_per_namespace=${2:-1}
    local secrets=${3:-1}
    local -i i
    local -i j
    (( secrets )) || return;
    for i in $(seq "$first_deployment" $((deps_per_namespace + first_deployment - 1))) ; do
	for j in $(seq 0 $((secrets - 1))) ; do
	    local secname="secret${namespace:+-$namespace}-${i}-${j}"
	    create_object -t secret -n "$namespace" "$secname" <<EOF
apiVersion: v1
kind: Secret
metadata:
  name: "$secname"
$(indent 2 namespace_yaml "$namespace")
$(indent 2 standard_labels_yaml -t service)
data:
  key1: "$(base64 <<< "${namespace}X${i}Y${j}Z1")"
  key2: "$(base64 <<< "${namespace}X${i}Y${j}Z2")"
type: Opaque
EOF
	done
    done
}

function check_configmaps() {
    local errors=0
    for mapfile in "$@" ; do
	if [[ ! -r "$mapfile" ]] ; then
	    echo "Can't find configmap file $mapfile"
	    errors=$((errors+1))
	fi
    done
    if (( errors )) ; then
	exit 1
    fi
}

function create_configmaps() {
    local namespace=$1; shift
    local mapname=$1; shift
    create_object_from_file configmap "$namespace" "${mapname}-${namespace}" "$@"
}

function _create_service_ports() {
    local basename=$1
    shift
    local i
    local p
    for i in "$@" ; do
	for p in TCP UDP ; do
	    cat <<EOF
- name: ${basename}-${i}-${p,,}
  protocol: $p
  port: $i
  targetPort: $i
EOF
	done
    done
}

function create_service() {
    local OPTIND=0
    local OPTARG
    local -i force_headless_services=-1
    local headless=
    local key=name
    local prefix='svc-'
    local selector_value=
    local workload_service=1
    while getopts 'eEhHk:v:Ww' opt ; do
	case "$opt" in
	    w) workload_service=1	 ;;
	    W) workload_service=0	 ;;
	    e) prefix=			 ;;
	    E) prefix='svc-'		 ;;
	    h) force_headless_services=1 ;;
	    H) force_headless_services=0 ;;
	    k) key="$OPTARG"		 ;;
	    v) selector_value="$OPTARG"	 ;;
	    *) ;;
	esac
    done
    shift $((OPTIND-1))
    ((force_headless_services < 0)) && force_headless_services=$headless_services
    ((force_headless_services)) && headless='clusterIP: "None"'
    local namespace=$1
    local deployment=$2
    selector_value=${selector_value:-$deployment}
    shift 2
    local portnum
    if ((workload_service)) ; then
	for portnum in "$@" ; do
	    workload_service_ports[$portnum]=1
	done
    fi
    create_object -t Service -n "$namespace" "svc-${deployment}" <<EOF
apiVersion: v1
kind: Service
metadata:
  name: "${prefix}${deployment}"
$(indent 2 namespace_yaml "$namespace")
$(indent 2 standard_labels_yaml -t service)
spec:
$(indent 2 <<< "$headless")
  ports:
$(indent 4 _create_service_ports "svc-${deployment}" "$@")
  selector:
    ${key}: "${selector_value}"
EOF
}

function create_external_service() {
    local namespace=$1
    local deployment=$2
    local external_name=$3
    shift 3
    function list_ports() {
	local portnum
	for portnum in "$@" ; do
	    cat <<EOF
- port: $portnum
  name: "svc-${deployment}-${portnum}"
EOF
	done
    }
    create_object -t Service -n "$namespace" "svc-${deployment}" <<EOF
apiVersion: v1
kind: Service
metadata:
  name: "svc-${deployment}"
$(indent 2 namespace_yaml "$namespace")
$(indent 2 standard_labels_yaml -t service)
spec:
  type: ExternalName
  externalName: $external_name
  ports:
$(indent 2 list_ports "$@")
EOF
}

function create_spec() {
    local affinity_yaml=
    local node_class=client
    local OPTIND=0
    local OPTARG
    local runtime_class
    local opt
    local pin_node
    local scheduler_name
    local node_selector=$node_selector
    local replica=0
    while getopts "A:c:r:s:E:PpR:" opt "$@" ; do
	case "$opt" in
	    A) affinity_yaml=$OPTARG ;;
	    c) node_class=$OPTARG    ;;
	    r) runtime_class=$OPTARG ;;
	    s) node_selector=$OPTARG ;;
	    E) scheduler_name=$OPTARG;;
	    R) replica=$OPTARG	     ;;
	    P)			     ;;
	    p)			     ;;
	    *)                       ;;
	esac
    done
    shift $((OPTIND-1))
    (( $# >= 3 )) || fatal "Usage: create_spec namespace instance secret_count args..."
    # Node specifiers override affinity
    pin_node=$(get_pin_node "$node_class")
    if [[ -z "$affinity_yaml" ]] ; then
	if [[ -n "${pin_node:-}" ]] ; then
	    affinity_yaml="nodeSelector:${nl}  kubernetes.io/hostname: \"$pin_node\""
	elif [[ -n "$node_selector" ]] ; then
	    affinity_yaml="$(mk_selector "$node_selector")"
	fi
    fi
    if [[ -z "${runtime_class+x}" ]] ; then
	if [[ -n "$node_class" && -n "${runtime_classes[$node_class]:-}" ]] ; then
	    runtime_class=${runtime_classes[$node_class]}
	elif [[ -n "${runtime_classes[default]:-}" ]] ; then
	    runtime_class=${runtime_classes[default]}
	fi
    fi
    [[ -n "$(type -t "$create_container_function")" ]] || fatal "Cannot run $create_container_function: command not found"
    local namespace=$1
    local instance=$2
    local secret_count=$3
    local runtime_class=${runtime_class:-}
    if [[ $runtime_class = runc ]] ; then
	runtime_class=
    fi
    cat <<EOF
spec:
  terminationGracePeriodSeconds: 1
${scheduler_name:+$(indent 2 <<< "schedulerName: $scheduler_name")}
$(indent 2 tolerations_yaml ${tolerations+"${tolerations[@]}"})
${runtime_class:+$(indent 2 <<< "runtimeClassName: \"$runtime_class\"")}
${affinity_yaml:+$(indent 2 <<< "$affinity_yaml")}
  containers:
$(indent 2 "$create_container_function" -R "$replica" "$@")
$(indent 2 volumes_yaml "$namespace" "$instance" "$secret_count")
EOF
}

function create_pod_deployment() {
    local namespace=$1
    local instance=$2
    local -i replicas=$4
    local -i replica=0
    local depname="${namespace}-${workload}-${instance}"
    while (( replica++ < replicas )) ; do
	local name="${depname}-${replica}"
	create_object -n "$namespace" "$name" <<EOF
apiVersion: v1
kind: Pod
metadata:
  name: $(mkpodname "$name")
$(indent 2 standard_deployment_metadata_yaml "$namespace" client)
$(indent 2 standard_pod_metadata_yaml "$namespace" client)
  selector:
    matchLabels:
      app: $name
$(indent 2 standard_labels_yaml -c "$node_class" -l "$workload" "$namespace" "${instance}" "${replica}")
$(create_spec -A "$affinity_yaml" -c "$node_class" ${scheduler:+-E "$scheduler"} -R "$replica" "$@")
  restartPolicy: Never
EOF
    done
}

function create_vm_deployment() {
    function vm_evict_strategy() {
	if ((vm_evict_migrate)) ; then
	    echo "evictionStrategy: LiveMigrate"
	fi
    }
    function run_as_container() {
	local -a ports=("${!workload_service_ports[@]}")
	local port
	local -a nports
	for port in "${ports[@]}" ; do
	    nports+=("-p ${port}:${port}")
	done
	if ((vm_run_as_container)) ; then
	    local setup_command=
	    local sysctls=
	    local key
	    local value
	    for key in "${!__sysctls[@]}" ; do
		sysctls+=" '--sysctl=$key=${__sysctls[$key]}'"
	    done
	    echo "podman run --rm --privileged $sysctls -P ${nports[*]} $(standard_environment -C) '-v${system_configmap_mount_dir}:${system_configmap_mount_dir}' '-v${user_configmap_mount_dir}:${user_configmap_mount_dir}' '$container_image' $setup_command"
	fi
    }
    function install_required_packages() {
	local -a packages_needed=()
	readarray -t packages_needed <<< "$(vm_required_packages)"
	if [[ $vm_run_as_container -eq 0 && -n "${packages_needed[*]}" ]] ; then
	    echo "- \"dnf install -y ${packages_needed[*]}"\"
	fi
    }
    function setup_commands() {
	sed -E -e 's/(^.+$)/- "\1"/' <<< "$(vm_setup_commands)"
	if ((vm_run_as_container)) ; then
	    echo "- sudo dnf install -y podman"
	fi
    }
    function setup_sysctls() {
	if ((! vm_run_as_container)) ; then
	    local key
	    for key in "${!__sysctls[@]}" ; do
		echo "- \"sysctl -w '$key=${__sysctls[$key]}'\""
	    done
	fi
    }
    function insert_ssh_keys() {
	local file
	for file in "$@" ; do
	    if [[ -z "$file" ]] ; then continue; fi
	    if [[ -f "$file" ]] ; then
		local ftype
		ftype=$(file "$file")
		case "$ftype" in
		    *'private key')
			warn "$file is a private key, not inserting!" ;;
		    *'public key')
			local contents
			read -r contents < "$file"
			cat <<EOF
- "echo '$contents' > \"$HOME/.ssh/${file##*/}\" && chmod 644 \"$HOME/.ssh/${file##*/}\""
EOF
			;;
		    *)
			warn "Do not recognize type of $file ($ftype), not inserting" ;;
		esac
	    else
		warn "$file does not exist or is not a plain file"
	    fi
	done
    }
    function create_emptydisk_volumes() {
	local -i id
	if [[ -n "${vm_emptydisk_list[*]}" ]] ; then
	    for id in $(seq 0 $((${#vm_emptydisk_list[@]} - 1))) ; do
		local mountpoint=${vm_emptydisk_list[$id]}
		cat << EOF
- name: emptydisk-${id}
  emptyDisk:
    capacity: ${vm_emptydisks[$mountpoint]}
EOF
	    done
	fi
    }
    function create_emptydisk_devices() {
	local -i id
	if [[ -n "${vm_emptydisk_list[*]}" ]] ; then
	    for id in $(seq 0 $((${#vm_emptydisk_list[@]} - 1))) ; do
		local mountpoint=${vm_emptydisk_list[$id]}
		local -a extra_args
		IFS=: read -ra extra_args <<< "${vm_emptydisk_options[$mountpoint]}"
		local arg
		local cache=
		for arg in "${extra_args[@]}" ; do
		    if [[ $arg = "cache="* ]] ; then
			cache="  cache: ${arg/cache=/}"
		    fi
		done
		cat << EOF
- name: emptydisk-${id}
  disk:
    bus: virtio
$cache
EOF
	    done
	fi
    }
    function create_emptydisk_mounts() {
	local -i id
	if [[ -n "${vm_emptydisk_list[*]}" ]] ; then
	    for id in $(seq 0 $((${#vm_emptydisk_list[@]} - 1))) ; do
		local device="/dev/vd${vm_emptydisk_suffixes:$id:1}"
		local mountpoint=${vm_emptydisk_list[$id]}
		local mountopts=
		local fs=ext4
		local fsopts=
		IFS=: read -ra extra_args <<< "${vm_emptydisk_options[$mountpoint]}"
		for arg in "${extra_args[@]}" ; do
		    case "$arg" in
			"mountopts="*) mountopts="${arg/mountopts=/-o }";;
			"fstype="*)    fs="${arg/fstype=/}"		;;
			"fsopts="*)    fsopts="${arg/fsopts=/}"		;;
			*)						;;
		    esac
		done
		cat <<EOF
- "'mkfs.$fs' $fsopts '$device' && mkdir -p '$mountpoint' && mount $mountopts '$device' '$mountpoint' && chmod 777 '$mountpoint'"
EOF
	    done
	fi
    }
    get_sysctls
    local node_class=client
    local namespace=$1
    local instance=$2
    local secret_count=$3
    local -i replicas=$4
    local containers=$5
    local sync_service=
    local sync_port_num=
    local sync_ns_port_num=
    local drop_cache_service=
    local drop_cache_port_num=
    pin_node=$(get_pin_node "$node_class")
    if [[ -z "$affinity_yaml" ]] ; then
	if [[ -n "${pin_node:-}" ]] ; then
	    affinity_yaml="nodeSelector:${nl}  kubernetes.io/hostname: \"$pin_node\""
	elif [[ -n "$node_selector" ]] ; then
	    affinity_yaml="$(mk_selector "$node_selector")"
	fi
    fi
    local -i replica=0
    local depname="${namespace}-${workload}-${instance}"
    while (( replica++ < replicas )) ; do
        local name="${depname}-${replica}"
        local vmname
	vmname=$(mkpodname "$name")
	IFS=: read -r sync_service sync_port_num sync_ns_port_num <<< "$(get_sync)"
	IFS=: read -r drop_cache_service drop_cache_port_num <<< "$(get_drop_cache "$namespace" "$instance" "$replica")"
        create_object -n "$namespace" "$name" <<EOF
apiVersion: kubevirt.io/v1alpha3
kind: VirtualMachine
metadata:
$(indent 2 standard_labels_yaml -c "$node_class" -l "$workload" "$namespace" "$instance" "$replica")
  name: "$vmname"
$(indent 2 standard_deployment_metadata_yaml "$namespace" client)
spec:
  running: true
  template:
    metadata:
$(indent 6 standard_labels_yaml -c "$node_class" -l "$workload" "$namespace" "$instance" "$replica")
        kubevirt-vm: "$vmname"
$(indent 6 standard_deployment_metadata_yaml "$namespace" client)
$(indent 6 standard_pod_metadata_yaml "$namespace" client)
    spec:
${scheduler:+$(indent 6 <<< "schedulerName: $scheduler")}
$(indent 6 vm_evict_strategy)
      domain:
        cpu:
          cores: $vm_cores
          sockets: $vm_sockets
          threads: $vm_threads
        memory:
          guest: $vm_memory
        devices:
          disks:
            - name: containerdisk
              disk:
                bus: virtio
$(indent 12 create_emptydisk_devices)
            - name: systemconfigmap-${namespace}
              serial: systemconfigmap
              volumeName: systemconfigmap-${namespace}
            - name: userconfigmap-${namespace}
              serial: userconfigmap
              volumeName: userconfigmap-${namespace}
$(indent 8 container_resources_yaml)
      terminationGracePeriodSeconds: $vm_grace_period
$(indent 6 <<< "$affinity_yaml")
      volumes:
        - name: containerdisk
          containerDisk:
            image: $vm_image
$(indent 8 create_emptydisk_volumes)
        - name: systemconfigmap-${namespace}
          configMap:
            name: systemconfigmap-${namespace}
        - name: userconfigmap-${namespace}
          configMap:
            name: userconfigmap-${namespace}
        - name: cloudinitdisk
          cloudInitNoCloud:
            userData: |-
              #cloud-config
              ${vm_user:+user: $vm_user}
              ${vm_user:+username: $vm_user}
              ${vm_password:+password: $vm_password}
              chpasswd: { expire: False }
              bootcmd:
                - "mkdir '$system_configmap_mount_dir' '$user_configmap_mount_dir'"
$(indent 16 create_emptydisk_mounts)
                - "mount -o ro /dev/disk/by-id/ata-QEMU_HARDDISK_systemconfigmap '$system_configmap_mount_dir'"
                - "mount -o ro /dev/disk/by-id/ata-QEMU_HARDDISK_userconfigmap '$user_configmap_mount_dir'"
$(indent 16 insert_ssh_keys "${vm_ssh_pubkey[@]}")
                $(install_required_packages)
$(indent 16 setup_commands)
$(indent 16 setup_sysctls)
              runcmd:
                - "$(standard_environment -V) $(run_as_container)$(if [[ -n "${arglist_function}" ]] ; then
     ARGLIST_FORMAT=vm "${arglist_function}" "${system_configmap_mount_dir}/" "$@" "0" -- \
     "$sync_nonce" "$namespace" "c0" "$basetime" "$baseoffset" "$(ts)" "$exit_at_end" "$sync_service" \
     "$sync_port_num" "$sync_ns_port_num" "$drop_cache_service" "$drop_cache_port_num" ; fi)"
EOF
    done
}

function create_replication_deployment() {
    local namespace=$1
    local instance=$2
    local -i replicas=$4
    local name="${namespace}-${workload}-${instance}"
    create_object -n "$namespace" "$name" <<EOF
apiVersion: apps/v1
kind: $deployment_type
metadata:
  name: $(mkpodname "$name")
$(indent 2 standard_deployment_metadata_yaml "$namespace" client)
$(indent 2 standard_labels_yaml -c "$node_class" -l "$workload" "$namespace" "$instance")
spec:
  replicas: $replicas
  selector:
    matchLabels:
      instance: ${namespace}-${workload}-${instance}
  strategy:
    type: RollingUpdate
  template:
    metadata:
$(indent 6 standard_labels_yaml -c "$node_class" -l "$workload" "$namespace" "$instance")
$(indent 6 standard_pod_metadata_yaml "$namespace" client)
$(indent 4 create_spec -A "$affinity_yaml" -c "$node_class" ${scheduler:+-E "$scheduler"} "$@")
EOF
}

function create_standard_deployment() {
    local OPTIND=0
    local OPTARG=
    local affinity_yaml=
    local workload="$requested_workload"
    local opt
    local security_context
    local allow_replica_controller=1
    local node_class=client
    local deployment_type=$deployment_type
    local arglist_function=
    local create_container_function=create_standard_containers
    local pod_annotations=("${pod_annotations[@]}")
    security_context="$(default_security_context)"
    while getopts 'A:w:S:pc:d:e:C:a:N:' opt "$@" ; do
	case "$opt" in
	    A) affinity_yaml="$OPTARG"		   ;;
	    a) arglist_function="$OPTARG"	   ;;
	    C) create_container_function="$OPTARG" ;;
	    c) node_class="$OPTARG"		   ;;
	    d) deployment_type="$OPTARG"	   ;;
	    N) pod_annotations+=("$OPTARG")	   ;;
	    p) allow_replica_controller=0	   ;;
	    S) security_context="$OPTARG"	   ;;
	    w) workload="$OPTARG"	  	   ;;
	    *)					   ;;
	esac
    done
    [[ -n "$(type -t "$create_container_function")" ]] || fatal "Cannot run create container function $create_container_function: command not found"
    [[ -z "$arglist_function" || -n "$(type -t "$arglist_function")" ]] || fatal "Cannot run arglist function $arglist_function: command not found"
    shift $((OPTIND-1))
    if (($# != 5)) ; then
	fatal "Usage: create_standard_deployment <args> namespace instance secret_count replicas containers"
    fi
    requires_drop_cache && create_drop_cache_deployment "$1" "$requested_workload" "$2" "$4"

    case "${deployment_type,,}" in
	pod)
	    create_pod_deployment "$@"
	    ;;
	replicaset|deployment)
	    if ((allow_replica_controller)) ; then
		create_replication_deployment "$@"
	    else
		create_pod_deployment "$@"
	    fi
	    ;;
        vm)
            create_vm_deployment "$@"
            ;;
	*)
	    fatal "Unknown deployment type $deployment_type"
	    ;;
    esac
}

function create_container_sync() {
    local OPTARG
    local OPTIND=0
    local opt
    while getopts 'i:R:' opt "$@" ; do
	case "$opt" in
	    *)		        ;;
	esac
    done
    shift $((OPTIND-1))
    local namespace=$1
    local expected_clients=$4
    local initial_expected_clients=$5
    cat <<EOF
- name: ${namespace}
  image_pull_policy: $image_pull_policy
  image: "$container_image"
  ports:
  - containerPort: $port
$(indent 2 standard_environment)
  command:
  - "python3"
  - "$system_configmap_mount_dir/sync.py"
  - "$sync_nonce"
  - "$sync_flag_file"
  - "$sync_error_file"
  - "$controller_timestamp_file"
  - "$predelay"
  - "$postdelay"
  - "$sync_port"
  - "$sync_ns_port"
  - "$expected_clients"
  - "$initial_expected_clients"
$(indent 2 volume_mounts_yaml "$namespace" 0 0)
$(indent 2 restricted_security_context)
EOF
}

function create_sync_deployment() {
    local namespace=$1; shift
    local -a tolerations=('node-role.kubernetes.io/infra:Equal:NoSchedule' "${tolerations[@]}")
    local affinity_yaml
    affinity_yaml="$(affinity=$sync_affinity create_affinity_yaml -k "${basename}-worker" "true")"
    create_object -t Pod -n "$namespace" "${namespace}-sync" <<EOF
apiVersion: v1
kind: Pod
metadata:
  name: $(mkpodname "${basename}-sync")
$(indent 2 standard_deployment_metadata_yaml "$namespace" sync)
$(indent 2 standard_labels_yaml -c sync -S -t 'sync' 'sync' "${basename}-sync")
    ${basename}-sync-dep: "true"
  selector:
    matchLabels:
      app: ${namespace}
$(create_container_function=create_container_sync create_spec -P -s '' -c sync -r '' "$namespace" 0 0 "$@")
$(indent 2 <<< "$affinity_yaml")
  restartPolicy: Never
EOF
}

function create_container_drop_cache() {
    local OPTARG
    local OPTIND=0
    local opt
    while getopts 'i:R:' opt "$@" ; do
	case "$opt" in
	    *)		        ;;
	esac
    done
    shift $((OPTIND-1))
    local namespace=$1
    local sync_service=
    local sync_port_num=
    local sync_ns_port_num=
    IFS=: read -r sync_service sync_port_num sync_ns_port_num <<< "$(get_sync)"
    cat <<EOF
- name: ${namespace}-dc
  image_pull_policy: $image_pull_policy
  image: "$container_image"
  securityContext:
    privileged: true
    runAsUser: 0
  ports:
  - containerPort: $drop_cache_port
$(indent 2 standard_environment)
  command:
  - "python3"
  - "${system_configmap_mount_dir}/drop_cache.py"
  - "$sync_nonce"
  - "$namespace"
  - "c0"
  - "$basetime"
  - "$baseoffset"
  - "$(ts)"
  - "0"
  - "$sync_service"
  - "$sync_port_num"
  - "$sync_ns_port"
  - "none"
  - "$drop_cache_port"
$(indent 2 volume_mounts_yaml "$namespace" 0 0)
  - mountPath: "/proc-sys-vm"
    name: "proc-sys-vm"
EOF
}

function create_drop_cache_deployment() {
    local namespace=$1
    local workload=$2
    local instance=$3
    local -i replicas=$4
    local -i replica=0
    while ((replica++ < replicas)) ; do
	local name="${namespace}-${workload}-${instance}-${replica}"
	local dcname="${name}-dc"
	create_object -t Pod -n "$namespace" "${namespace}-${workload}-${instance}-${replica}-dc" <<EOF
apiVersion: v1
kind: Pod
metadata:
  name: $(mkpodname "$dcname")
$(indent 2 standard_pod_metadata_yaml "$namespace" drop_cache)
$(indent 2 standard_deployment_metadata_yaml "$namespace" drop_cache)
$(indent 2 standard_labels_yaml -c dc -s dc -S -t drop-cache "$workload" "$namespace" "$instance" "$replica")
  selector:
    matchLabels:
      replica: ${namespace}-${workload}-${instance}-${replica}
$(create_container_function=create_container_drop_cache create_spec -P -s '' -c drop-cache -r '' "$namespace" "$instance" 0)
  - name: "proc-sys-vm"
    hostPath:
      path: "/proc/sys/vm"
$(indent 2 create_affinity_yaml -a affinity -k replica "$name")
  restartPolicy: Never
EOF
    done
}

################################################################
# Generic Object creation
################################################################

function create_objects_n() {
    local objtype=$1; shift
    local parallel=$1; shift
    local objs_per_call=$1; shift
    local rotor=$1; shift
    local sleeptime=$1; shift
    while (( rotor < namespaces )) ; do
	"create_${objtype}" "${namespaces_to_create[$rotor]}" "$@"
	if (( sleeptime )) ; then sleep "$sleeptime"; fi
	rotor=$((rotor + parallel))
    done
    really_create_objects
}

function allocate_namespaces() {
    local -i ns_count=0
    local -i ns_idx=0
    if (( scale_ns )) ; then
        while read -r ns ; do
	    if [[ -n "$ns" ]] ; then
		namespaces_in_use[${ns#namespace/}]=1
	    fi
        done < <(__OC get ns -l "$basename" --no-headers -o name 2>/dev/null)
    fi
    while (( ns_count++ < namespaces )) ; do
        while [[ -n "${namespaces_in_use[${basename}-$ns_idx]:-}" ]] ; do
            ns_idx=$((ns_idx+1))
        done
        namespaces_to_create+=("${basename}-$((ns_idx++))")
    done
    if ((sync_start)) ; then
	if ((sync_in_first_namespace)) ; then
	    sync_namespace=${namespaces_to_create[0]}
	else
	    sync_namespace="${basename}-sync"
	fi
	sync_pod=("-n" "$sync_namespace" "${basename}-sync")
    fi
}

function find_first_deployment() {
    if (( scale_deployments )) ; then
	local ns
	local deployment
	local stuff
	# shellcheck disable=SC2034
        while read -r ns deployment stuff ; do
	    if [[ -n "$deployment" ]] ; then
		deployment=${deployment#"${ns}"-}
		deployment=${deployment%-*}
		echo __OC get deployments -l "$basename" -A --no-headers 1>&2
		if (( deployment + 1 > first_deployment )) ; then
		    first_deployment=$((deployment + 1))
		fi
	    fi
        done <<< "$(__OC get deployments -l "$basename" -A --no-headers 2>/dev/null)"
    fi
}

function create_all_namespaces() {
    local i
    local -a pids=()
    for i in $(seq 0 "$((parallel_namespaces - 1))") ; do
	create_objects_n namespace "$parallel_namespaces" "$objs_per_call_namespaces" "$i" "$sleep_between_namespaces" &
	pids+=("$!")
    done
    wait "${pids[@]}" || killthemall "Unable to create namespaces"
}

function create_all_secrets() {
    local i
    local -a pids=()
    for i in $(seq 0 "$((parallel_secrets - 1))") ; do
	create_objects_n secrets "$parallel_secrets" "$objs_per_call_secrets" "$i" "$sleep_between_secrets" "$deps_per_namespace" "$secrets" &
	pids+=("$!")
    done
    wait "${pids[@]}" || killthemall "Unable to create secrets"
}

function create_system_configmap() {
    local -a systemfiles
    readarray -t systemfiles < <(list_configmaps | grep .)
    if [[ ${#systemfiles[@]} -gt 0 && $sync_start -ne 0 && -n "$sync_namespace" && $sync_in_first_namespace -eq 0 ]] ; then
	create_configmaps "$sync_namespace" "systemconfigmap" "${systemfiles[@]}"
    fi
    local -a userfiles
    readarray -t userfiles < <(list_user_configmaps | grep .)
    for i in $(seq 0 "$((parallel_configmaps - 1))") ; do
	create_objects_n configmaps "$parallel_configmaps" "$objs_per_call_configmaps" "$i" "$sleep_between_configmaps" "systemconfigmap" "${systemfiles[@]}"&
	pids+=("$!")
	create_objects_n configmaps "$parallel_configmaps" "$objs_per_call_configmaps" "$i" "$sleep_between_configmaps" "userconfigmap" "${userfiles[@]}"&
	pids+=("$!")
    done
    wait "${pids[@]}" || killthemall "Unable to create system configmap"
}

function create_all_configmaps() {
    create_system_configmap
    (( ${#configmap_files[@]} )) || return;
    local i
    local -a pids=()
    for i in $(seq 0 "$((parallel_configmaps - 1))") ; do
	create_objects_n configmaps "$parallel_configmaps" "$objs_per_call_configmaps" "$i" "$sleep_between_configmaps" "configmap" "${configmap_files[@]}"&
	pids+=("$!")
    done
    wait "${pids[@]}" || killthemall "Unable to create configmaps"
}

function drop_host_caches() {
    ((doit && (drop_node_cache || drop_all_node_cache) )) || return 0
    local -a nodes_to_drop
    if [[ -n "${pin_nodes[*]}" && $drop_all_node_cache -eq 0 ]] ; then
	local n
	local -A tmp_nodes_to_drop
	for n in "${pin_nodes[@]}" ; do
	    tmp_nodes_to_drop[$n]=1
	done
	nodes_to_drop=("${!tmp_nodes_to_drop[@]}")
    else
	readarray -t nodes_to_drop <<< "$(____OC get -l node-role.kubernetes.io/worker node -ojsonpath="{range .items[*]}{.metadata.name}{'\n'}{end}")"
    fi
    local -a pids=()
    for n in "${nodes_to_drop[@]}" ; do
	((report_object_creation)) && echo "Dropping buffer cache: $n"
	_OC debug --no-tty=true "node/$n" -- chroot /host sh -c 'sync; echo 3 > /proc/sys/vm/drop_caches' 2>/dev/null &
	pids+=("$!")
    done
    wait "${pids[@]}"
}

function create_all_deployments() {
    local i
    local -a pids=()
    for i in $(seq 0 "$((parallel_deployments - 1))") ; do
	create_objects_n deployment "$parallel_deployments" "$objs_per_call_deployments" "$i" "$sleep_between_deployments" "$deps_per_namespace" "$secrets" "$replicas" "$containers_per_pod" &
	pids+=("$!")
    done
    wait "${pids[@]}" || killthemall "Unable to create deployments"
}

function create_all_objects() {
    local found_objtype
    local objtype=$1
    shift
    get_run_failed && return 1
    while IFS= read -r 'line' ; do
	if [[ $line = *'__KUBEFAIL__ '* ]] ; then
	    echo "${line#__KUBEFAIL__ }" 1>&2
	    return 1
	elif [[ $line =~ ^[[:digit:]]{4}(-[[:digit:]]{2}){2}T([[:digit:]]{2}:){2}[[:digit:]]{2}\.[[:digit:]]{6}\ +(([-a-z0-9]+)(\.[-a-z0-9]*)?)/([-a-z0-9]+)\ +created$ ]] ; then
	    if (( report_object_creation )) ; then
		echo "$line" 1>&2
	    fi
	    total_objects_created=$((total_objects_created+1))
	    found_objtype=${BASH_REMATCH[4]}
	    if [[ -z ${objects_created[$found_objtype]:-} ]] ; then
		objects_created[$found_objtype]=1
	    else
		objects_created[$found_objtype]=$((${objects_created[$found_objtype]:-}+1))
	    fi
	elif [[ -n "$line" ]] ; then
	    if ((doit)) ; then
		(IFS=''; echo "$line" 1>&2)
	    else
		(IFS=''; echo "$line")
	    fi
	fi
    done < <("create_all_${objtype}" "$@" 2>&1)
}

function _do_cleanup_1() {
    local ltimeout="${force_cleanup_timeout:+--timeout=${timeout}s}"
    local force=0
    local OPTIND=0
    local opt
    while getopts 'f' opt "$@" ; do
	case "$opt" in
	    f) force=1 ;;
	    *)         ;;
	esac
    done
    shift $((OPTIND-1))
    local objects_to_clean
    if ((use_namespaces && remove_namespaces)) ; then
	objects_to_clean=ns
    else
	objects_to_clean="-A all"
	fi
    if ((force)) ; then
	# It appears that allowing processes to write to stderr inside
	# a trap results in the subprocess not doing everything
	# (in this case, oc delete doesn't complete).
	exec >/dev/null
	exec 2>/dev/null
	# shellcheck disable=SC2086
	____OC delete $objects_to_clean -l "${basename}-sync" $ltimeout
	# shellcheck disable=SC2086
	____OC delete $objects_to_clean -l "$basename" $ltimeout
    elif ((report_object_creation)) ; then
	# shellcheck disable=SC2086
	__OC delete $objects_to_clean -l "${basename}-sync" $ltimeout 1>&2
	# shellcheck disable=SC2086
	__OC delete $objects_to_clean -l "${basename}" $ltimeout 1>&2
    else
	# shellcheck disable=SC2086
	__OC delete $objects_to_clean -l "${basename}-sync" $ltimeout 2>&1 |grep 'DEBUG kubectl:' 1>&2
	# shellcheck disable=SC2086
	__OC delete $objects_to_clean -l "$basename" $ltimeout 2>&1 |grep 'DEBUG kubectl:' 1>&2
    fi
}

function _do_cleanup() {
    if ! _do_cleanup_1 "$@" 2>&1 | timestamp 1>&2 ; then
	if [[ -n "$force_cleanup_timeout" ]] ; then
	    warn "*** Cleanup failed, doing a force delete!"
	    if [[ $deployment_type = vm ]] ; then
		__OC delete all -A -l "${basename}-sync" --force --grace-period=0 2>&1 | timestamp 1>&2
	    fi
	    __OC delete all -A  -l "$basename" --force --grace-period=0 2>&1 | timestamp 1>&2
	    if ((use_namespaces && remove_namespaces)) ; then
		__OC delete namespace -l "$basename" --force --grace-period=0 2>&1 | timestamp 1>&2
	    fi
	fi
    fi
}

# shellcheck disable=SC2120
function do_cleanup() {
    local force=
    local OPTIND=0
    local -i precleanup=0
    local opt
    while getopts 'fp' opt "$@" ; do
	case "$opt" in
	    f) force=-f      ;;
	    p) precleanup=1 ;;
	    *)              ;;
	esac
    done
    shift "$OPTIND"
    (( doit )) || return 0
    if [[ -n "${injected_errors[precleanup]:-}" && $precleanup -gt 0 ]] ; then
	warn "*** Injecting precleanup error ${inject_errors[precleanup]:-}"
	sleep "${injected_errors[precleanup]:-}"
	killthemall "Cleanup timed out!"
    fi
    if [[ -n "${injected_errors[cleanup]:-}" && $precleanup -eq 0 ]] ; then
	warn "*** Injecting cleanup error ${inject_errors[cleanup]:-}"
	sleep "${injected_errors[cleanup]:-}"
	killthemall "Cleanup timed out!"
    fi
    # shellcheck disable=SC2086
    _do_cleanup $force || killthemall "Cleanup timed out!"
}

################################################################
# Main work loop
################################################################

function create_secrets_top_level() {
    # If previous secrets weren't all created, this will yield
    # the wrong result.
    if (( doit && wait_for_secrets )) ; then
	local -i i
	local -i j
	local -i k
	local ns
	local nsd
	for i in $(seq 0 $((namespaces - 1))) ; do
	    ns="secret/secret-${basename}-${namespaces_to_create[$i]##*-}"
	    for j in $(seq "$first_deployment" $((deps_per_namespace + first_deployment - 1))) ; do
		nsd="${ns}-$j"
		for k in $(seq 0 $((secrets - 1))) ; do
		    expected_secrets["${nsd}-$k"]=1
		done
	    done
	done
    fi
    create_all_objects secrets || return 1
    if (( doit )) ; then
	local secname=""
	while (( ${#expected_secrets[@]} )) ; do
	    echo "Expect ${#expected_secrets[@]}" 1>&2
	    while read -r secname ; do
		[[ -n "${secname:-}" ]] && unset "expected_secrets[$secname]"
	    done < <(__OC get secret -oname --no-headers -l "$basename" -A)
	    if (( ${#expected_secrets[@]} )) ; then
		echo "Still waiting for ${#expected_secrets[@]} secrets to be created."
		sleep 10
	    else
		break
	    fi
	done
    fi
}

function do_logging() {
    if ((wait_forever)) ; then
	while ! get_run_failed ; do
	    sleep 5
	done
	return 1
    fi
    ((wait_forever)) && sleep infinity
    ((report)) || return 0
    local -i logs_expected=0
    logs_expected="$(calculate_logs_required "$namespaces" "$deps_per_namespace" "$replicas" "$containers_per_pod")"
    ((logs_expected > 0)) || return 0
    trap 'if ((get_sync_logs_pid > 1)) ; then kill -TERM "$get_sync_logs_pid"; wait "$get_sync_logs_pid" 2>/dev/null; get_sync_logs_pid=0; fi; return 1' TERM

    get_sync_logs &
    get_sync_logs_pid=$!
    protect_pids "$get_sync_logs_pid $BASHPID"
    if ((timeout > 0)) ; then
	local -i itimeout=$timeout
	local -i finis=0
	while (( timeout < 0 || timeout-- )) ; do
	    get_run_failed && break
	    # CreateContainerError is not necessarily fatal
	    if __OC get pods -A -l "$basename" |grep -q -E -e '([^r]Error|Evicted|Crash)' ; then
		echo "Run failed:" 1>&2
		__OC get pods -A -l "$basename" |grep -E -e '([^r]Error|Evicted|Crash)' | {
		    local line
		    local ns
		    local pod
		    local rest
		    while read -r line ; do
			read -r ns pod rest <<< "$line"
			echo "$line" 1>&2
			____OC logs -n "$ns" "$pod" 1>&2
			echo 1>&2
		    done
		}
		finis=-1
		break
	    fi
	    # Commands in a pipeline are each run in subshells.  Background jobs are child
	    # of the parent, not any children, so running "jobs -l" inside the pipeline
	    # will not reap any exited subjobs.  The child still has the job table, so
	    # it knows what subjobs exist, but the "jobs -l" must be run at top level
	    # to actually reap them.
	    jobs -l >/dev/null
	    if jobs -l |grep -q . ; then
		sleep 1
	    else
		finis=1
		break
	    fi
	done
	if (( finis <= 0 )) ; then
	    if ((finis < 0)) ; then
		set_run_failed "Run failed"
	    else
		set_run_failed "Run did not terminate in $itimeout seconds"
	    fi
	    kill -INT "$get_sync_logs_pid"
	fi
    fi
    if (( get_sync_logs_pid > 1 )) ; then
	wait "$get_sync_logs_pid" 2>/dev/null
	get_sync_logs_pid=0
    fi
}

function report_object_creation() {
    (( report_object_creation )) || return 0
    local objtype
    while read -r objtype ; do
	[[ -n "${objtype:-}" ]] && printf "Created %${#total_objects_created}d %s%s\n" "${objects_created[$objtype]}" "$objtype" "${plurals[$((${objects_created[$objtype]} == 1))]}" 1>&2
    done < <( (IFS=$'\n'; echo "${!objects_created[*]}") | sort)
    printf "Created %d object%s total\n" "$total_objects_created" "${plurals[$((total_objects_created == 1))]}" 1>&2
}

function expand_string() {
    local string=$1
    shift
    local -A _____dict_____=()
    local -a arg
    for arg in "$@" ; do
	local noptname1 optname optvalue
	read -r noptname optname optvalue <<< "$(parse_option "$arg")"
	_____dict_____["$optname"]="$optvalue"
    done
    while [[ $string =~ (.*)(%\{([[:alnum:]_]+(\[[[:alnum:]]+\])?)(:-([^\}]*))?\})(.*) ]] ; do
	local prefix=${BASH_REMATCH[1]:-}
	local var=${BASH_REMATCH[3]:-}
	local replacement=${BASH_REMATCH[6]:-UNKNOWN$var}
	local suffix=${BASH_REMATCH[7]:-}
	if [[ -n "${_____dict_____[$var]+isset}" ]] ; then
	    string="${prefix}${_____dict_____[$var]}${suffix}"
	else
	    string="${prefix}${!var:-$replacement}${suffix}"
	fi
    done
    echo "$string"
}

function run_clusterbuster_2() {
    local -A expected_secrets=()
    local -i status=0
    if (( precleanup && doit )) ; then
	do_cleanup -p 1>&2 || return 1
    fi
    if ((cleanup_always)) ; then
	trap 'echo "Cleaning up" 1>&2; doit=1; do_cleanup -f; if ((get_sync_logs_pid > 0)) ; then wait "$get_sync_logs_pid"; get_sync_logs_pid=0; fi; killthemall ""; wait; remove_tmpdir; doit=1; do_cleanup -f; exit 1' TERM INT HUP
    else
	trap 'echo "Not cleaning up" 1>&2; if ((get_sync_logs_pid > 0)) ; then wait "$get_sync_logs_pid"; get_sync_logs_pid=0; fi; killthemall ""; wait; remove_tmpdir; exit 1' TERM HUP INT
    fi
    if [[ $doit -gt 0 ]] ; then
	if [[ -n "${artifactdir:-}" && $take_prometheus_snapshot -gt 0 ]] ; then
	    start_prometheus_snapshot || return 1
	else
	    set_start_timestamps || return 1
	fi
	if [[ -n "${artifactdir:-}" ]] ; then
	    artifactdir=${artifactdir//%s/$(readable_timestamp "$prometheus_starting_timestamp")}
	    artifactdir=${artifactdir//%w/$requested_workload}
	    artifactdir=${artifactdir//%n/$job_name}
	    artifactdir="$(expand_string "$artifactdir")"
	    mkdir -p "$artifactdir" || fatal "Can't create log directory $artifactdir"
	    echo "${saved_argv[@]@Q}" > "$artifactdir/commandline"
	    # The process substitutions need to be protected against signals; otherwise they will terminate
	    # causing upstream broken pipes and loss of error data.
	    exec 2> >(trap '' TERM INT HUP USR1 USR2; stdbuf -i0 -o0 -e0 tee >(trap '' TERM INT HUP USR1 USR2; stdbuf -i0 -o0 -e0 tr "\r" "\n" > "$artifactdir/stderr.log") >&2)
	fi
    fi
    allocate_namespaces || return 1
    find_first_deployment || return 1
    if [[ $sync_start -ne 0 && -n "$sync_namespace" && $sync_in_first_namespace -eq 0 ]] ; then
	create_namespace -S -f "$sync_namespace" 1>&2 || return 1
    fi
    create_all_objects namespaces || return 1
    if get_sync -q ; then
	if (( use_namespaces )) ; then
	    global_sync_service="svc-${sync_namespace}-sync.${sync_namespace}.svc.cluster.local"
	else
	    global_sync_service="svc-${basename}-sync-0-sync"
	fi
    fi

    (( ${#configmap_files[@]} )) && check_configmaps "${configmap_files[@]}"
    create_all_objects configmaps || return 1
    supports_api -w "$requested_workload" list_configmaps && has_system_configmap=1

    create_secrets_top_level || return 1

    basetime=$(date +%s.%N)
    (drop_host_caches)
    create_all_objects deployments || return 1
    (( doit )) || return 0
    set_run_started

    do_logging || return 1
    if ((! status)) ; then
	report_object_creation
    fi
    return 0
}

function run_clusterbuster_1() {
    protect_pids "$BASHPID"
    local -i status=0
    run_clusterbuster_2
    status=$?
    if (( (cleanup_always || (cleanup && status == 0)) && doit)) ; then
	do_cleanup || {
	    if ((status == 0)) ; then
		status=1
	    fi
	}
    fi

    if ((status)) ; then
	fatal -w "Clusterbuster failed!"
    else
	if [[ $take_prometheus_snapshot -gt 0 && -n "$artifactdir" ]] ; then
	    retrieve_prometheus_snapshot "$artifactdir"
	fi
    fi
    return $status
}

################################################################
# Top level
################################################################

function remove_tmpdir() {
    [[ -n "${cb_tempdir:-}" && -d "$cb_tempdir" && $cb_tempdir = "/tmp/cbtmp_"* ]] && rm -rf "$cb_tempdir" && unset cb_tempdir
}

trap 'if (($$ == BASHPID)) ; then wait; fi; remove_tmpdir; exit' EXIT
trap 'remove_tmpdir; if (($$ == BASHPID)) ; then wait; fi; exit 1' TERM INT HUP
cb_tempdir=$(umask 77; mktemp -d -p /tmp -t cbtmp_XXXXXXXX) || fatal "Can't create temporary directory"
export TMPDIR=$cb_tempdir

declare -a __workloads__
load_workloads "$CB_LIBPATH"

set_metrics_file default

while getopts ":B:Eef:Hhno:P:w:Qqv-:" opt ; do
    case "$opt" in
	B) process_option "basename=$OPTARG"	 ;;
	E) process_option "exit_at_end=0"	 ;;
	e) process_option "exit_at_end=1"	 ;;
	f) process_job_file "$OPTARG"		 ;;
	h) help					 ;;
	H) help_extended			 ;;
	n) process_option "doit=0"		 ;;
	o) process_option "reportformat=$OPTARG" ;;
	P) process_option "workload=$OPTARG"     ;;
	Q) process_option "reportobjectcreate=0" ;;
	q) process_option "verbose=0"		 ;;
	v) process_option "verbose=1"		 ;;
	w) process_option "workload=$OPTARG"     ;;
	-) process_option "$OPTARG"		 ;;
	*) help "$OPTARG"			 ;;
    esac
done

shift $((OPTIND - 1))

# shellcheck disable=SC2034
extra_args=("$@")

if [[ -z "$requested_workload" ]] ; then
    help "Workload must be specified with --workload"
fi

iworkload=$requested_workload
requested_workload=$(get_workload "$requested_workload") || help_extended "(Unknown workload '$iworkload')"
arch=${arch:-$(uname -m)}

call_api -w "$requested_workload" -s "process_options" "${unknown_opts[@]}" || help "${unknown_opt_names[@]/#/Unknown option }"

if supports_api -w "$requested_workload" list_user_configmaps ; then
    readarray -t userfiles < <(list_user_configmaps)
    configmap_files+=("${userfiles[@]}")
fi

if (( namespaces <= 0 )) ; then
    namespaces=1
    use_namespaces=0
fi
(( parallel_configmaps )) || parallel_configmaps=$parallel
(( parallel_secrets )) || parallel_secrets=$parallel
(( parallel_namespaces )) || parallel_namespaces=$parallel
(( parallel_deployments )) || parallel_deployments=$parallel

(( !objs_per_call_configmaps )) && objs_per_call_configmaps=$objs_per_call
(( !objs_per_call_secrets )) && objs_per_call_secrets=$objs_per_call
(( !objs_per_call_namespaces )) && objs_per_call_namespaces=$objs_per_call
(( !objs_per_call_deployments )) && objs_per_call_deployments=$objs_per_call

[[ -n "$report_format" ]] && report=1

if [[ -n "$metrics_file" && ! -r "$metrics_file" ]] ; then
    fatal "Cannot read metrics file $metrics_file"
fi

case "${deployment_type,,}" in
    # If we're using deployments or replicasets, we do not want
    # to exit when workers complete, or the controller will
    # immediately try to re-create them.
    replicaset|rs)         deployment_type=ReplicaSet; exit_at_end=0 ;;
    deployment|dep|deploy) deployment_type=Deployment; exit_at_end=0 ;;
    pod) deployment_type=pod                                         ;;
    vm)
	if ((containers_per_pod > 1)) ; then
	    help "ERROR: containers_per_pod must equal 1 for vm deployments"
	fi
	deployment_type=vm                                           ;;
    *)
	help "--deployment_type must be pod, vm, deployment, or replicaset"
esac

if [[ -z $OC && $doit -gt 0 ]] ; then
    fatal "Cannot find oc or kubectl command, exiting!"
fi

resource_validation_failed=0
validate_resource resource_request "${resource_requests[@]}" || resource_validation_failed=1
validate_resource resource_limit "${resource_limits[@]}" || resource_validation_failed=1
if ((resource_validation_failed)) ; then
    exit 1
fi

for i in $(seq 0 $((emptydir_volumes-1)) ) ; do
    emptydirs+=("/mnt/volume-$i")
done

job_name=${job_name:-${requested_workload:-}}

if [[ ${runtime_class:-} = "$kata_runtime_class" ]] ; then
    ((virtiofsd_direct)) && virtiofsd_args+=('"-o"' '"allow_direct_io"')
    ((virtiofsd_writeback)) && virtiofsd_args+=('"-o"' '"writeback"')
    ((virtiofsd_threadpoolsize)) && virtiofsd_args+=("\"--thread-pool-size=$virtiofsd_threadpoolsize\"")
    if [[ -n "${virtiofsd_args[*]:-}" ]] ; then
	pod_annotations+=("io.katacontainers.config.hypervisor.virtio_fs_extra_args: '[$(IFS=,; echo "${virtiofsd_args[*]}")]'")
    fi
fi

(run_clusterbuster_1) 4>&2<|MERGE_RESOLUTION|>--- conflicted
+++ resolved
@@ -216,11 +216,8 @@
 declare -a pod_labels=()
 declare -i get_sync_logs_pid=0
 declare -a extra_args=()
-<<<<<<< HEAD
 declare -i metrics_interval=30
-=======
 declare -a sync_pod=()
->>>>>>> 6481af9b
 
 declare -r sync_flag_file="/tmp/syncfile";
 declare -r sync_error_file="/tmp/syncerror";
@@ -1433,13 +1430,9 @@
     __OC wait --for=condition=Ready -n openshift-monitoring pod/prometheus-k8s-0 || killthemall "Prometheus pod did not become ready"
     set_start_timestamps || return 1
     # Wait for prometheus pod to fully initialize
-<<<<<<< HEAD
+
     sleep "$metrics_epoch"
-    echo "Prometheus snapshot started" | echo_if_desired 1>&2
-=======
-    sleep 60
     echo "Prometheus snapshot started" | report_if_desired 1>&2
->>>>>>> 6481af9b
 }
 
 function retrieve_prometheus_snapshot() {
@@ -1851,11 +1844,7 @@
     if supports_metrics && [[ -r "$metrics_file" ]] ; then
 	sleep 60
 	cat <<EOF
-<<<<<<< HEAD
-"metrics": $("${__topdir__}/prom-extract" --define "namespace_re=${basename}-.*" -m "$metrics_file" -s "$metrics_interval" --metrics-only --start_time="$((prometheus_starting_timestamp - metrics_epoch))" --post-settling-time="$((metrics_epoch*2))"),
-=======
-"metrics": $("${__topdir__}/prom-extract" --indent= --define "namespace_re=${basename}-.*" -m "$metrics_file" --metrics-only --start_time="$prometheus_starting_timestamp" --epoch="$metrics_epoch" --post-settling-time=0),
->>>>>>> 6481af9b
+"metrics": $("${__topdir__}/prom-extract" --indent= --define "namespace_re=${basename}-.*" -m "$metrics_file" -s "$metrics_interval" --metrics-only --start_time="$((prometheus_starting_timestamp - metrics_epoch))" --post-settling-time="$((metrics_epoch*2))"),
 EOF
     fi
 }
