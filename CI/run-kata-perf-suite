#!/bin/bash

# Copyright 2022 Robert Krawitz/Red Hat
#
# Licensed under the Apache License, Version 2.0 (the "License");
# you may not use this file except in compliance with the License.
# You may obtain a copy of the License at
#
#     http://www.apache.org/licenses/LICENSE-2.0
#
# Unless required by applicable law or agreed to in writing, software
# distributed under the License is distributed on an "AS IS" BASIS,
# WITHOUT WARRANTIES OR CONDITIONS OF ANY KIND, either express or implied.
# See the License for the specific language governing permissions and
# limitations under the License.

declare -i set_u_works=1
if (( BASH_VERSINFO[0] >= 5 || (BASH_VERSINFO[0] == 4 && BASH_VERSINFO[1] >= 4) )) ; then
    set -u
else
    set_u_works=0
    cat 1>&2 <<EOF
Warning: bash version at least 4.4 is recommended for using ${0##*/}.
Actual version is ${BASH_VERSION}
EOF
fi

declare OC=${OC:-${KUBECTL:-}}
OC=${OC:-$(type -p oc)}
OC=${OC:-$(type -p kubectl)}	# kubectl might not work, though...
declare __topdir__
__topdir__="$(realpath "$(dirname "$(realpath -e "$0")")/..")"
declare __libdir__="${__topdir__}/lib/clusterbuster"
declare __clusterbuster__="${__topdir__}/clusterbuster"
declare __analyze__="${__topdir__}/analyze-clusterbuster-report"
declare __profiledir__="${__libdir__}/CI/profiles"
declare __workloaddir__="${__libdir__}/CI/workloads"

[[ -d "$__libdir__" ]] || fatal "Can't find my library dir!"

. "${__libdir__}"/libclusterbuster.sh
load_workloads "$__workloaddir__"

declare client_pin_node=
declare server_pin_node=
declare sync_pin_node=
declare -i job_runtime=120
declare -i job_timeout=-1200
declare artifactdir=
declare report_format=none
declare analysis_format=
declare dontdoit=
declare -i run_timeout=0
declare -i monitor_pid=0
declare -i force_pull_image=0
declare job_pid=
declare -i use_python_venv=1
declare python_venv=
declare analyze_results=
declare -i debugonly=0
declare -i take_prometheus_snapshot=0
declare unique_job_prefix=
declare snapshot_date_format='%Y_%m_%dT%H_%M_%S%z'
declare prometheus_snapshot_start_ts=
declare job_delay=0
declare -i pin_jobs=1

declare -a runtimeclasses=('' 'kata')
declare -a extra_clusterbuster_args=()
declare -A known_clusterbuster_options=()

declare -i fail=0
declare -i interrupted=0
declare -i timedout=0
declare -i counter=0
declare -i hard_fail_on_error=0
declare -i restart=0
declare -i started_prom_capture=0
# shellcheck disable=2155
declare uuid=$(uuidgen -r)

declare -a failures=()
declare -a jobs=()
declare -A job_runtimes=()

declare starting_timestamp=
declare job_datestamp

function report_results() {
    if [[ -n "$*" ]] ; then
	local -a results=("${@/#/    \"}")
	results=("${results[@]/%/\"}")
	local result
	result="$(IFS=","; echo "${results[*]}")"
	echo "${result//,/,$'\n'}"
    fi
}

function retrieve_prometheus_timestamp() {
    "${OC}" exec -n openshift-monitoring prometheus-k8s-0 -- /bin/sh -c "date -u '+$snapshot_date_format'"
}
    
function start_prometheus_snapshot() {
    echo "Starting Prometheus snapshot" 1>&2
    "${OC}" delete pod -n openshift-monitoring prometheus-k8s-0
    local -i retry=12
    until "${OC}" get pod -n openshift-monitoring prometheus-k8s-0 >/dev/null 2>&1 ; do
	echo "Promtheus pod did not start, $retry attempt(s) left" 1>&2
	((retry > 0)) || fatal "Prometheus pod did not restart!"
	retry=$((retry-1))
	sleep 5
    done
    "${OC}" wait --for=condition=Ready -n openshift-monitoring pod/prometheus-k8s-0 || fatal "Prometheus pod did not become ready"
    # Wait for prometheus pod to fully initialize
    sleep 60
    prometheus_snapshot_start_ts=$(retrieve_prometheus_timestamp) || fatal "Unable to retrieve starting timestamp from Prometheus!"
    echo "Prometheus snapshot started" 1>&2
}

function retrieve_prometheus_snapshot() {
    [[ -n "$prometheus_snapshot_start_ts" ]] || return
    echo "Retrieving Prometheus snapshot" 1>&2
    sleep 60
    local prometheus_snapshot_end_ts
    prometheus_snapshot_end_ts=$(retrieve_prometheus_timestamp)
    local promdb_name="promdb_${prometheus_snapshot_start_ts}_${prometheus_snapshot_end_ts}"
    local promdb_path="${artifactdir:+${artifactdir}/}${promdb_name}.tar"
    if "${OC}" exec -n openshift-monitoring prometheus-k8s-0 -c prometheus -- /bin/sh -c "tar cf - . -C /prometheus --transform 's,^[.],./${promdb_name},' .; true" > "$promdb_path" ; then
	echo "Prometheus snapshot retrieved" 1>&2
    else
	echo "Unable to retrieve Prometheus snapshot" 1>&2
    fi
}

function _report_ci_results() {
    local status=$1
    local start_timestamp=$2
    local end_timestamp=$3
    cat > "$artifactdir/clusterbuster-ci-results.json.tmp" <<EOF
{
  "result": "$status",
  "job_start": "$(date -Is -u --date="@$start_timestamp")",
  "job_end": "$(date -Is -u --date="@$end_timestamp")",
  "job_runtime": $((end_timestamp - start_timestamp)),
  "ran": [
$(report_results "${jobs[@]}")
  ],
  "failed": [
$(report_results "${failures[@]}")
  ]
}
EOF
}

function report_ci_results() {
    if [[ -z "${artifactdir:-}" || ! -d "$artifactdir" ]] ; then
	return
    fi
    local OPTIND=0
    local OPTARG
    local status=
    local -i start_timestamp=${starting_timestamp:-0}
    local -i end_timestamp=-1
    while getopts 'e:s:t:' opt "$@" ; do
	case "$opt" in
	    s) status=$OPTARG 		;;
	    t) start_timestamp=$OPTARG	;;
	    e) end_timestamp=$OPTARG	;;
	    *)				;;
	esac
    done
    if ((end_timestamp < 0)) ; then
	end_timestamp=$(date +%s)
    fi
    if [[ -z "$status" ]] ; then
	if [[ -n "${failures[*]}" ]] ; then
	    status=FAILING
	else
	    status=PASSING
	fi
    fi
    _report_ci_results "$status" "$start_timestamp" "$end_timestamp" &&
	mv "$artifactdir/clusterbuster-ci-results.json.tmp" "$artifactdir/clusterbuster-ci-results.json"
}

function finis() {
    if [[ -n "$*" ]] ; then
	echo "$*" 1>&2
    fi
    if [[ "$monitor_pid" -ne 0 ]] ; then
	exec 3>&2 2>/dev/null
	kill -TERM "$monitor_pid"
	wait "$monitor_pid"
	exec 2>&3 3>&-
	monitor_pid=
    fi
    if [[ -n "$job_pid" ]] ; then
	exec 3>&2 2>/dev/null
	kill -TERM "$job_pid"
	wait "$job_pid"
	exec 2>&3 3>&-
	job_pid=
    fi
    local saved_starting_timestamp=$starting_timestamp
    local status
    if [[ -n "${starting_timestamp:-}" && $$ -eq "$BASHPID" ]] ; then
	local ending_timestamp
	ending_timestamp=$(date +%s)
	local statusmsg=Passed

	if [[ -n "${jobs[*]}" ]] ; then
	    echo "Run times:"
	    local job
	    for job in "${jobs[@]}" ; do
		printf "%10s %s\n" "${job_runtimes[$job]}" "$job"
	    done
	fi
	if [[ -n "${failures[*]}" ]] ; then
	    echo "Failing jobs:"
	    for job in "${failures[@]}" ; do
		printf "%10s %s\n" "${job_runtimes[$job]}" "$job"
	    done
	    fail=1
	fi

	if ((interrupted)) ; then
	    status=INCOMPLETE
	    statusmsg=Interrupted
	elif ((timedout)) ; then
	    status=TIMEDOUT
	    statusmsg='Timed out'
	elif ((fail)) ; then
	    status=FAIL
	    statusmsg=Failed
	else
	    status=PASS
	fi
	if [[ -n "$prometheus_snapshot_start_ts" && $started_prom_capture -eq 0 ]] ; then
	    started_prom_capture=1
	    retrieve_prometheus_snapshot
	fi
	echo "Run took $(to_hms "$starting_timestamp" "$ending_timestamp") ($statusmsg)"
	starting_timestamp=
	report_ci_results -s "$status" -t "$saved_starting_timestamp" -e "$ending_timestamp"
	if [[ -n "$analyze_results" ]] ; then
	    # shellcheck disable=SC2086
	    "$__analyze__" ${analysis_format:-r "$analysis_format"} -o "$analyze_results" "$artifactdir"
	fi
	if [[ -n "$python_venv" && -d "$python_venv" ]] ; then
	    if type -t deactivate >/dev/null ; then
		# Some versions of python venv assume that $1 works correctly;
		# ensure that those don't break.
		if ((set_u_works)) ; then set +u; fi
		deactivate
		if ((set_u_works)) ; then set -u; fi
	    fi
	    rm -rf "$python_venv"
	fi
    fi
    exit $fail
}

function warn() {
    echo "$*" 1>&2
}

function fatal() {
    fail=1
    finis "$*"
}

function parse_time() {
    local time=$1
    # shellcheck disable=SC2206
    local -a times=(${time//:/ })
    local -i d=0
    local -i h=0
    local -i m=0
    local -i s=0
    case "${#times[@]}" in
	1)
	    s=$(echo "${times[0]}" | sed -e 's/^0*//' -e 's/^$/0/')
	    ;;
	2)
	    h=$(echo "${times[0]}" | sed -e 's/^0*//' -e 's/^$/0/')
	    m=$(echo "${times[1]}" | sed -e 's/^0*//' -e 's/^$/0/')
	    ;;
	3)
	    h=$(echo "${times[0]}" | sed -e 's/^0*//' -e 's/^$/0/')
	    m=$(echo "${times[1]}" | sed -e 's/^0*//' -e 's/^$/0/')
	    s=$(echo "${times[2]}" | sed -e 's/^0*//' -e 's/^$/0/')
	    ;;
	4)
	    d=$(echo "${times[0]}" | sed -e 's/^0*//' -e 's/^$/0/')
	    h=$(echo "${times[1]}" | sed -e 's/^0*//' -e 's/^$/0/')
	    m=$(echo "${times[2]}" | sed -e 's/^0*//' -e 's/^$/0/')
	    s=$(echo "${times[3]}" | sed -e 's/^0*//' -e 's/^$/0/')
	    ;;
	*)
	    fatal "Malformed time $time"
	    ;;
    esac
    echo "$(( (d * 86400) + (h * 3600) + (m * 60) + s ))"
}

function splitarg() {
    echo "${*//,/ }"
}

function get_available_nodes() {
    local -a nodes
    local role
    for role in 'node-role.kubernetes.io/clusterbuster=' 'node-role.kubernetes.io/worker=,node-role.kubernetes.io/master!=,node-role.kubernetes.io/infra!=' 'node-role.kubernetes.io/worker=' ; do
	readarray -d ' ' -t nodes < <("${OC}" get node -l "$role" -o jsonpath='{.items[*].metadata.name}')
<<<<<<< HEAD
	if ((${#nodes[@]} >= 1)) ; then
	    echo "${nodes[*]}"
=======
	if ((${#nodes[@]} >= 2)) ; then
	    (IFS=$'\n'; echo "${nodes[*]}")
>>>>>>> 0a691e35
	    return
	fi
    done
    (IFS=$'\n'; echo "${nodes[*]}")
}

function set_pin_nodes() {
    if ((! pin_jobs)) ; then return; fi
    if [[ -z "$client_pin_node" || -z "$server_pin_node" || -z "$sync_pin_node" ]] ; then
	local -a nodes
<<<<<<< HEAD
	readarray -d ' ' -t nodes <<< "$(get_available_nodes)"
	nodes=("${nodes[@]//$'\n'/}")
=======
	readarray -t nodes < <(get_available_nodes)
>>>>>>> 0a691e35
	local -i node_count=${#nodes[@]}
	if ((node_count < 1)) ; then
	    finis "No nodes found!"
	fi
	if [[ -z "$client_pin_node" ]] ; then
	    client_pin_node=${nodes[$((0 % node_count))]}
	fi
	if [[ -z "$server_pin_node" ]] ; then
	    server_pin_node=${nodes[$((1 % node_count))]}
	fi
	if [[ -z "$sync_pin_node" ]] ; then
	    sync_pin_node=${nodes[$((2 % node_count))]}
	fi
    fi
}

function get_node_memory() {
    local node=$1
    local mem
    mem=$("${OC}" get node "$node" -ojsonpath='{.status.allocatable.memory}')
    parse_size "$mem"
}

function list_profiles() {
    local prefix=${1:-}
    function list_profiles_1() {
	shopt -s nullglob
	for f in "${__profiledir__}"/*.profile ; do
	    f=${f%%.profile}
	    f=${f##*/}
	    echo "$f"
	done
    }
    while read -r profile ; do
	echo "$prefix$profile"
    done <<< "$(list_profiles_1)"
}

function process_profile() {
    local profile=$1
    if [[ -f "${__profiledir__}/${profile}.profile" ]] ; then
	local line=
	while IFS= read -r line ; do
	    line=${line%%#*}
	    line=${line## }
	    line=${line##	}
	    if [[ -z "$line" ]] ; then continue; fi
	    process_option "$line"
	done < "${__profiledir__}/${profile}.profile"
    else
	fatal "Cannot find profile $profile in $__profiledir__"
    fi
}

function force_pull_base_image() {
    for n in $("${OC}" get node --no-headers |awk '{print $1}') ; do
	if ((debugonly)) ; then
	    echo "${OC}" debug --no-stdin=true --no-tty=true node/"$n" -- chroot /host sh -c ' podman pull quay.io/rkrawitz/clusterbuster'
	else
	    "${OC}" debug --no-stdin=true --no-tty=true node/"$n" -- chroot /host sh -c ' podman pull quay.io/rkrawitz/clusterbuster' &
	fi
    done
    if ((! debugonly)) ; then
	wait
    fi
}

function monitor_1() {
    local timeout=${1:-$run_timeout}
    if ((timeout <= 0)) ; then
	timeout=infinity
    fi
    # Allow the main process to catch these signals and terminate us.
    # However, allow SIGHUP through so that if we get hung up on we'll
    # safely exit.
    sleep "$timeout" &
    local sleep_pid=$!
    # shellcheck disable=SC2064
    trap "if [[ -n '$sleep_pid' ]] ; then kill '$sleep_pid'; fi; exit" TERM INT
    wait "$sleep_pid"
    kill -USR1 $$
}

function monitor() {
    (monitor_1 "$@") &
    monitor_pid=$!
}

function help() {
    ${PAGER:-less} <<EOF
Usage: $0 [options | clusterbuster_options] [workloads]
    Here is a brief description of all available workloads.  If not provided, 
        all workloads are run:
$(_document_workloads)

    Size options may be specified by bytes, or K, Ki, M, Mi, G, Gi, T, or Ti.
    Boolean options may be specified as 1, yes, or true, with anything else
        equivalent to false.
    Additional arguments that are not recognized are passed through to
        clusterbuster.

    General options:

        --client-pin-node=node  Pin client pods to the specified node.
                                If not provided, the first worker node
                                (in the order returned by 'oc get nodes')
                                is used.
        --server-pin-node=node  Pin server pods to the specified node.
                                By default, the second worker node is used.
        --sync-pin-node=node    Pin the sync pod to the specified node.
                                By default, the third worker node is used.
        --pin-node[=class]=node
                                Pin pods of the specified class to the 
                                specified node.  Class is optional; if
                                specified, it should be either client,
                                server, or pin.
        --no-pin-nodes          Do not pin jobs to nodes.
        --runtime=seconds       Run the job for the given number of seconds,
                                if applicable (this does not apply to the
                                files test).  May be overridden by
                                workload-specific values.
        --timeout=seconds       Time the job out after the given number of
                                seconds.  May be overridden by
                                workload-specific values.
        --artifactdir=dir       Store all run artifacts in the specified
                                directory.  Individual runs are in
                                subdirectories.
        --reportformat=format   Format of report printed during run.
                                Default none.  Options are as in clusterbuster.
        --analysisformat=format Format of post-run analysis.  Currently 'ci'
                                and 'summary' are supported.
        --runtimeclasses=classes
                                Comma-separated list of runtime classes to test.
                                Default is <empty> (i. e. default) and kata.
        --cleanup               Clean up all pods after last run.
        --job-delay=N           Delay N seconds between jobs (default $job_delay)
        --restart               Restart any failed or incomplete jobs from a
                                prior run.  Default is no.  Can only be used
                                with identical parameters to previous run.
        --profile=profile       Which profile to use.  Default is no profile.
                                Known profiles:
$(list_profiles '                                - ')
        --uuid=uuid             Specify a uuid for the job run.  Default is to
                                generate one.
        --prometheus-snapshot
                                Take a Prometheus snapshot and save to the
                                artifacts directory
        --unique-prefix         Prefix the pod names in each job with a
                                distinct string to aid in later identification.

    Workload-specific options:
$(_help_options_workloads)

  Clusterbuster options:
$("$__clusterbuster__" --help-options 2>&1)

EOF
    exit
}

function set_pin_node() {
    local setting="${1:-}"
    if [[ $setting = *'='* ]] ; then
	# shellcheck disable=SC2206
	local -a vals=(${setting/=/ })
	case "${vals[0]}" in
	    server) server_pin_node="${vals[1]}" ;;
	    client) client_pin_node="${vals[1]}" ;;
	    sync  ) sync_pin_node="${vals[1]}"   ;;
	    *)					 ;;
	esac
    elif [[ -n "$setting" ]] ; then
	server_pin_node=$setting
	client_pin_node=$setting
	sync_pin_node=$setting
    fi
}

function check_clusterbuster_option() {
    local option=$1
    if [[ -z "${known_clusterbuster_options[*]}" ]] ; then
	local arg
	while read -r arg ; do
	    known_clusterbuster_options[$arg]=1
	done <<< "$("$__clusterbuster__" -h 2>&1 |grep -oEe '^[ \t]*--[-_[:lower:]]+' |sed -e 's/[ \t]//g' -e 's/[-_]//g' |sort |uniq)"
    fi
    [[ -n "${known_clusterbuster_options[$option]:-}" ]]
}

function process_option() {
    local option=$1
    local noptname
    local noptname1
    local optvalue
    # shellcheck disable=SC2034
    read -r noptname1 noptname optvalue <<< "$(parse_option "$option")"
    optvalue=$(splitarg "$optvalue")
    case "$noptname1" in
	help*) help									;;
	debug*) debugonly="$(bool "$optvalue")"						;;

	clientpin*) client_pin_node=$optvalue						;;
	serverpin*) server_pin_node=$optvalue						;;
	syncpin*) sync_pin_node=$optvalue						;;
	nopinnode) pin_jobs=0								;;
	pinnode*) pin_jobs=$(bool "$optvalue")						;;
	pin*) set_pin_node "$optvalue"							;;
	jobruntime|runtime) job_runtime=$optvalue					;;
	jobtimeout|timeout) job_timeout=$optvalue					;;
	artifactdir) artifactdir="${optvalue:-${artifactdir:-$(pwd)}}"			;;
	analyze*) analyze_results="$optvalue"						;;
	reportformat*) report_format=$optvalue						;;
	analysisformat*) analysis_format=$optvalue					;;
	runtimeclass*) readarray -t runtimeclasses <<< "$optvalue"			;;
	restart) restart=$(bool "$optvalue")						;;
	runtimeout) run_timeout=$(parse_time "$optvalue")				;;
	profile|runtype) process_profile "$optvalue"					;;
	forcepull*) force_pull_image="$(bool "$optvalue")"				;;
	usepythonvenv*) use_python_venv="$(bool "$optvalue")"				;;
	uuid) uuid=$optvalue								;;
	prometheussnapshot) take_prometheus_snapshot=$(bool "$optvalue")		;;
	uniqueprefix) unique_job_prefix=$(bool -Y "$optvalue")				;;
	jobdelay) job_delay=$optvalue							;;

	# Unknown option -- can we delegate?
	*)
	    if ! call_api -A -a process_option "$option" ; then
		if check_clusterbuster_option "$noptname1" ; then
		    extra_clusterbuster_args+=("--$option")
		else
		    fatal "Unknown option $option"
		fi
	    fi
	    ;;
    esac
}

if [[ -z "$OC" ]] ; then
    fatal "Cannot find oc or kubectl"
fi

while getopts 'hn-:B:' opt ; do
    case "$opt" in
	-) process_option "$OPTARG"	;;
	h) help				;;
	n) debugonly=1; dontdoit=-n	;;
	*)				;;
    esac
done

shift $((OPTIND - 1))
if [[ -n "$*" ]] ; then
    workloads=("$@")
fi

function compute_timeout() {
    local -i timeout=$1
    ((timeout <= 0)) && timeout=$job_timeout
    ((timeout < 0)) && timeout=$((-timeout))
    echo "$timeout"
}

if [[ -z "$artifactdir" && $analyze_results -ne 0 ]] ; then
    fatal "--analyze-results may only used with --artifactdir set"
fi

set_pin_nodes

function computeit() {
    bc <<< "$1" | sed -e 's/\..*$//'
}

function python_create_venv() {
    local dir=$1
    if ((debugonly)) ; then
	echo "Create venv"
    else
	python3 -m venv "$dir" || fatal "Can't create venv!"
	# Some versions of venv generate activate/deactivate scripts
	# that do not protect access to potentially unbound variables.
	if ((set_u_works)) ; then set +u; fi
	# shellcheck disable=SC1091
	. "$1/bin/activate" || fatal "Can't activate venv!"
	if ((set_u_works)) ; then set -u; fi
	python3 -m pip -q install --upgrade pip || fatal "Can't upgrade pip!"
	pip3 -q install prometheus-api-client==0.5.0 openshift-client==1.0.14 Jinja2==3.0.1 || fatal "Can't install Python packages!"
    fi
}

function to_hms() {
    local -i start=$1
    local -i end=$2
    local -i interval=$((end-start))

    local -i h=$((interval / 3600))
    local -i m=$(((interval % 3600) / 60))
    local -i s=$((interval % 60))
    if ((h > 0)) ; then
	printf "%d:%02d:%02d\n" "$h" "$m" "$s"
    else
	printf "%d:%02d\n" "$m" "$s"
    fi
}

function xruntimeclass() {
    local runtimeclass=$1
    if [[ $runtimeclass == kata ]] ; then
	echo kata
    else
	echo runc
    fi
}

function doit() {
    echo "${@@Q}"
    if ((! debugonly)) ; then
	exec "$@" &
	job_pid=$!
	wait "$job_pid"
	local status=$?
	job_pid=
	return $status
    fi
}

function run_clusterbuster_1() {
    local OPTIND=0
    local OPTARG
    local opt
    local -i error_is_failure=1
    local jobdir=
    local tmp_jobdir=
    local jobname=
    local runtimeclass=
    local workload=
    local timeout=
    local job_prefix=
    local job_runtime
    while getopts 'ynj:r:R:w:t:' opt "$@" ; do
	case "$opt" in
	    y) error_is_failure=0	;;
	    n) error_is_failure=1	;;
	    j) jobname="$OPTARG"	;;
	    r) runtimeclass="$OPTARG"	;;
	    R) job_runtime="$OPTARG"	;;
	    w) workload="$OPTARG"	;;
	    t) timeout="$OPTARG"	;;
	    *)				;;
	esac
    done
    [[ -z "$jobname" ]] && fatal "Job name must be specified"
    [[ -z "$workload" ]] && fatal "Workload must be specified"
    job_prefix=$(printf '%s-%s-%04d' "$workload" "$(xruntimeclass "$runtimeclass")" "$counter")
    jobname=$(printf '%s-%s-%04d-%s' "$workload" "$(xruntimeclass "$runtimeclass")" "$counter" "$jobname")
    jobdir=${artifactdir:+$artifactdir/$jobname}
    if [[ $debugonly -eq 0 && -n "$jobdir" && -d "$jobdir" && -f "$jobdir/clusterbuster-report.json" ]] ; then
	if ((restart)) ; then
	    echo "$jobname is already present"
	    return 0
	else
	    rm -rf "$jobdir"
	fi
    fi
    tmp_jobdir="${jobdir:+${jobdir}.tmp}"

    shift $((OPTIND-1))
    local -i status=0
    local -i job_start
    local -i job_end
    sleep "$job_delay"
    job_start=$(date +%s)
    echo
    echo "*** Running $jobname at $(date -Is -u)"
    # shellcheck disable=SC2090
    doit "$__clusterbuster__" ${dontdoit:+"$dontdoit"} --uuid="$uuid" \
	 --precleanup --image-pull-policy=IfNotPresent \
	 --metrics --report="$report_format" --workload="$workload" \
	 ${job_runtime:+"--workload_runtime=$job_runtime"} \
	 ${client_pin_node:+"--pin-node=client=$client_pin_node"} \
	 ${server_pin_node:+"--pin-node=server=$server_pin_node"} \
	 ${sync_pin_node:+"--pin-node=sync=$sync_pin_node"} \
	 ${timeout:+"--timeout=$timeout"} \
	 ${jobname:+"--jobname=$jobname"} \
	 ${tmp_jobdir:+"--artifactdir=$tmp_jobdir"} \
	 ${runtimeclass:+"--runtimeclass=$runtimeclass"} \
	 ${unique_job_prefix:+"--pod-prefix=$job_prefix"} \
	 "${extra_clusterbuster_args[@]}" \
	 "$@" 2>&1 || status=$?
    if ((! debugonly)) ; then
	job_end=$(date +%s)
	job_runtime="$(to_hms "$job_start" "$job_end")"
	echo "Job took $job_runtime, done at $(date -Is -u)"
	job_runtimes[$jobname]="$job_runtime"
	if ((status == 0)) ; then
	    jobs+=("$jobname")
	    if [[ -n "$jobdir" ]] ; then
		[[ -d "$jobdir" ]] && fatal "$jobdir exists (shouldn't!)"
		mv "$tmp_jobdir" "$jobdir" || fatal "Can't rename $tmp_jobdir to $jobdir"
	    fi
	else
	    ((error_is_failure)) && failures+=("$jobname")
	    if [[ -n "$jobdir" ]] ; then
		local fail_jobdir_base="${jobdir}.FAIL"
		local fail_jobdir=$fail_jobdir_base
		local -i jobdir_idx=1
		while [[ -d "$fail_jobdir" ]] ; do
		    fail_jobdir="${fail_jobdir_base}.$jobdir_idx"
		    jobdir_idx=$((jobdir_idx+1))
		done
		mv "$tmp_jobdir" "$fail_jobdir" || fatal "Can't rename $tmp_jobdir to $fail_jobdir"
	    fi
	    ((hard_fail_on_error)) && finis "Job $jobname failed, exiting!"
	fi
	# Save intermediate status in case something goes wrong.
	report_ci_results
    fi
    return $status
}

function run_clusterbuster() {
    for runtimeclass in "${runtimeclasses[@]}" ; do
	if [[ -z "$runtimeclass" ]] || oc get runtimeclass "$runtimeclass" >/dev/null 2>&1 ; then
	    run_clusterbuster_1 -r "$runtimeclass" "$@"
	fi
    done
    counter=$((counter+1))
}

if [[ -z "${workloads[*]}" ]] ; then
    readarray -t workloads <<< "$(print_workloads)"
fi

bad_workload=0
for workload in "${workloads[@]}" ; do
    if ! get_workload "$workload" >/dev/null 2>&1; then
	bad_workload=1
	echo "Unsupported workload $workload" 1>&2
    fi
done
if ((bad_workload)) ; then
    exit 1
fi

if ((! debugonly)) ; then
    set_pin_nodes
    if ((take_prometheus_snapshot)) ; then
	start_prometheus_snapshot
    fi
    starting_timestamp=$(date +%s)
    job_datestamp=$(date -u '+%Y_%m_%dT%H_%M_%S%z' --date=@"$starting_timestamp")
    artifactdir=${artifactdir//%s/$job_datestamp}
    if ((restart)) ; then
	if [[ -d "$artifactdir" ]] ; then
	    for d in "$artifactdir"/* ; do
		if [[ -d "$d" && -f "$d/clusterbuster-report.json" ]] ; then
		    uuid=$(jq -r .metadata.uuid "$d/clusterbuster-report.json")
		    break
		fi
	    done
	fi
    else
	if [[ -n "$artifactdir" && -f "$artifactdir/clusterbuster-report.json" ]] ; then
	    rm -rf "$artifactdir"
	fi
	if [[ -n "$artifactdir" && ! -d "$artifactdir" ]] ; then
	    mkdir -p "$artifactdir" || fatal "Cannot create artifact directory!"
	fi
    fi

    if [[ -n "$artifactdir" && ! -d "$artifactdir" ]] ; then
	exec > >(tee -a "$artifactdir/stdout.kata-perf-suite.log")
	exec 2> >(tee -a "$artifactdir/stderr.kata-perf-suite.log" >&2)
    fi

    if ((use_python_venv)) ; then
	python_venv=$(mktemp -d -t "cb-ci-venv.XXXXXXXX")
	python_create_venv "$python_venv"
    fi

    monitor "$run_timeout"
    trap 'if ((monitor_pid > 0)) ; then kill -9 "$monitor_pid"; monitor_pid=0; fi; timedout=1; if ((job_pid > 0)) ; then kill -TERM "$job_pid"; echo Cleaning up 1>&2 ; fi; fail=3; finis "Run timed out after $run_timeout seconds"' USR1
    trap 'if ((monitor_pid > 0)) ; then kill -9 "$monitor_pid"; monitor_pid=0; fi; interrupted=1; if ((job_pid > 0)) ; then kill -TERM "$job_pid"; echo Cleaning up 1>&2; fi; if ((fail < 2)); then fail=2; fi; finis "Run interrupted"' TERM INT HUP
    trap 'finis' EXIT
    if ((force_pull_image)) ; then
	force_pull_base_image
    fi
fi

for workload in "${workloads[@]}" ; do
    # Use a separate counter for each workload/runtime
    counter=0
    call_api -w "$workload" test "$job_runtime"
done<|MERGE_RESOLUTION|>--- conflicted
+++ resolved
@@ -312,13 +312,8 @@
     local role
     for role in 'node-role.kubernetes.io/clusterbuster=' 'node-role.kubernetes.io/worker=,node-role.kubernetes.io/master!=,node-role.kubernetes.io/infra!=' 'node-role.kubernetes.io/worker=' ; do
 	readarray -d ' ' -t nodes < <("${OC}" get node -l "$role" -o jsonpath='{.items[*].metadata.name}')
-<<<<<<< HEAD
 	if ((${#nodes[@]} >= 1)) ; then
 	    echo "${nodes[*]}"
-=======
-	if ((${#nodes[@]} >= 2)) ; then
-	    (IFS=$'\n'; echo "${nodes[*]}")
->>>>>>> 0a691e35
 	    return
 	fi
     done
@@ -329,12 +324,8 @@
     if ((! pin_jobs)) ; then return; fi
     if [[ -z "$client_pin_node" || -z "$server_pin_node" || -z "$sync_pin_node" ]] ; then
 	local -a nodes
-<<<<<<< HEAD
 	readarray -d ' ' -t nodes <<< "$(get_available_nodes)"
 	nodes=("${nodes[@]//$'\n'/}")
-=======
-	readarray -t nodes < <(get_available_nodes)
->>>>>>> 0a691e35
 	local -i node_count=${#nodes[@]}
 	if ((node_count < 1)) ; then
 	    finis "No nodes found!"
